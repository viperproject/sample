package ch.ethz.inf.pm.sample.oorepresentation.sil

import ch.ethz.inf.pm.sample.abstractdomain.vdha._
import ch.ethz.inf.pm.sample.{StringCollector, SystemParameters}
import ch.ethz.inf.pm.sample.abstractdomain.numericaldomain.ApronInterface
import ch.ethz.inf.pm.sample.execution.TrackingCFGState
import apron.Polka
import ch.ethz.inf.pm.sample.abstractdomain._
import ch.ethz.inf.pm.sample.oorepresentation.MethodDeclaration
import java.nio.file.Path
import ch.ethz.inf.pm.sample.oorepresentation.sil.AnalysisRunner.S
import java.io.File
import ch.ethz.inf.pm.sample.execution.TrackingForwardInterpreter
import ch.ethz.inf.pm.sample.abstractdomain.vdha.HeapGraph
import ch.ethz.inf.pm.sample.AnalysisUnitContext
import semper.sil.ast.Program
import ch.ethz.inf.pm.sample.abstractdomain.vdha.PredicateDrivenHeapState.EdgeStateDomain

class AnalysisRunner[S <: State[S]](analysis: Analysis[S]) {
  def run(path: Path): List[AnalysisResult[_]] = {
    val compiler = new SilCompiler
    compiler.compileFile(path.toAbsolutePath.toString)
    _run(compiler)
  }

  def run(program: Program): List[AnalysisResult[S]] = {
    val compiler = new SilCompiler
    compiler.compileProgram(program)
    _run(compiler)
  }

  def _run(compiler: SilCompiler): List[AnalysisResult[S]] = {
    SystemParameters.analysisOutput = new StringCollector
    SystemParameters.progressOutput = new StringCollector
    SystemParameters.resetOutput()

    SystemParameters.isValueDrivenHeapAnalysis = true
    SystemParameters.typ = TopType
    SystemParameters.wideningLimit = 3
    SystemParameters.compiler = compiler

    // Set up native methods
    SystemParameters.resetNativeMethodsSemantics()
    SystemParameters.addNativeMethodsSemantics(compiler.getNativeMethodsSemantics())

<<<<<<< HEAD
    // Experimental
    ValueDrivenHeapProperty.materializeOnlyAcyclic = false
    PredicateDefinition.resetId()

=======
>>>>>>> c3082a1f
    // Analyze
    compiler.allMethods.map(analysis.analyze)
  }

  def main(args: Array[String]) {
    run(new File(args(0)).toPath)
  }
}

object AnalysisRunner {
  type S = ApronInterface.Default
}

object DefaultAnalysisRunner extends AnalysisRunner(
  SimpleAnalysis[ValueDrivenHeapState.Default[S]](DefaultEntryStateBuilder)) {
  override def toString = "Default Analysis"
}

object PreciseAnalysisRunner extends AnalysisRunner(
  SimpleAnalysis[PreciseValueDrivenHeapState.Default[S]](PreciseEntryStateBuilder)) {
  override def toString = "Precise Analysis"
}

object OnePhasePredicateAnalysisRunner extends AnalysisRunner(
  SimpleAnalysis[PredicateDrivenHeapState[S]](PredicateEntryStateBuilder)) {
  override def toString = "Analysis with Predicates: One-Phase"
}

object TwoPhasePredicateAnalysisRunner extends AnalysisRunner(
  RefiningPredicateAnalysis[S](PredicateEntryStateBuilder)) {
  override def toString = "Analysis with Predicates: Two-Phase"
}

trait EntryStateBuilder[S <: State[S]] {
  def topState: S

  def build(method: MethodDeclaration): S =
    method.initializeArgument[S](topState)
}

trait ValueDrivenHeapEntryStateBuilder[
    Q <: SemanticDomain[Q],
    S <: ValueDrivenHeapState[Q, S]]
  extends EntryStateBuilder[S] {

  protected def topApronInterface: ApronInterface.Default =
    ApronInterface.Default(None, new Polka(false), env = Set.empty[Identifier]).top()

  protected def topHeapGraph: HeapGraph[Q] =
    HeapGraph[Q]()
}

object DefaultEntryStateBuilder extends ValueDrivenHeapEntryStateBuilder[
  ApronInterface.Default,
  ValueDrivenHeapState.Default[ApronInterface.Default]] {

  def topState = {
    ValueDrivenHeapState.Default[ApronInterface.Default](topHeapGraph, topApronInterface, ExpressionSet())
  }
}

object PreciseEntryStateBuilder extends ValueDrivenHeapEntryStateBuilder[
  PreciseValueDrivenHeapState.EdgeStateDomain[ApronInterface.Default],
  PreciseValueDrivenHeapState.Default[ApronInterface.Default]] {

  def topState = {
    val generalValState = PreciseValueDrivenHeapState.makeTopEdgeState(topApronInterface)
    PreciseValueDrivenHeapState.Default(topHeapGraph, generalValState, ExpressionSet())
  }
}

object PredicateEntryStateBuilder extends ValueDrivenHeapEntryStateBuilder[
  PredicateDrivenHeapState.EdgeStateDomain[ApronInterface.Default],
  PredicateDrivenHeapState[ApronInterface.Default]] {

  def topState = {
    val generalValState = PredicateDrivenHeapState.makeTopEdgeState(topApronInterface)
    PredicateDrivenHeapState(topHeapGraph, generalValState, ExpressionSet())
  }
}

case class AnalysisResult[S <: State[S]](method: MethodDeclaration, cfgState: TrackingCFGState[S])

trait Analysis[S <: State[S]] {
  def analyze(method: MethodDeclaration): AnalysisResult[S]

  protected def analyze(method: MethodDeclaration, entryState: S): AnalysisResult[S] = {
    SystemParameters.withAnalysisUnitContext(AnalysisUnitContext(method)) {
      val interpreter = TrackingForwardInterpreter[S](entryState.top())
      val cfgState = interpreter.forwardExecuteFrom(method.body, entryState)
      AnalysisResult(method, cfgState)
    }
  }

  def time[A](a: => A) = {
    val now = System.nanoTime
    val result = a
    val micros = (System.nanoTime - now) / 1000
    println("%d microseconds".format(micros))
    result
  }
}

case class SimpleAnalysis[S <: State[S]](
    entryStateBuilder: EntryStateBuilder[S])
  extends Analysis[S] {

  def analyze(method: MethodDeclaration): AnalysisResult[S] =
    analyze(method, entryStateBuilder.build(method))
}

case class RefiningPredicateAnalysis[S <: SemanticDomain[S]](
    entryStateBuilder: EntryStateBuilder[PredicateDrivenHeapState[S]])
  extends Analysis[PredicateDrivenHeapState[S]] {

  type T = PredicateDrivenHeapState[S]

  def analyze(method: MethodDeclaration): AnalysisResult[T] = {
    def defs(state: T) =
      state.generalValState.valueState.predicateState.definitions

    // Rather than building the entry state from scratch,
    // adapt the one of the first iteration.
    // A benefit is that we are sure that predicate instance IDs do not change
    val firstEntryState = entryStateBuilder.build(method)
    val firstResult = analyze(method, firstEntryState)
    val firstExitState = firstResult.cfgState.exitState()
    val firstEntryDefs = defs(firstEntryState)
    val firstExitDefs = defs(firstExitState)
    val secondEntryDefs = firstEntryDefs.copy(map = {
      firstExitDefs.map.filterKeys(firstEntryDefs.map.contains)
    })

    val secondEntryStateCondHeap = CondHeapGraph[EdgeStateDomain[S], T](firstEntryState).map(state => {
      var isBottom = false

      // TODO: Find a more concise way of altering the state
      val newState = state.copy(valueState = {
        state.valueState.copy[S](predicateState = {
          state.valueState.predicateState.copy(
            definitions = secondEntryDefs.copy(map = secondEntryDefs.map.filterNot(_._2.isBottom)),
            instances = {
              import PredicateDefinition._
              import PredicateInstancesDomain._

              var instances = state.valueState.predicateState.instances
              val foldedInstIds = instances.foldedIds
              val nonRecursiveDefIds = secondEntryDefs.nonRecursiveIds

              // Auto-unfold every folded, non-recursive predicate instance
              // and remove the edge altogether if one of the folded predicate
              // instances has a false body
              for (foldedInstId <- foldedInstIds) {
                val predDefId = extractPredInstId(foldedInstId).toPredDefId
                if (nonRecursiveDefIds.contains(predDefId)) {
                  val predDef = secondEntryDefs.get(predDefId)
                  if (predDef.isBottom) {
                    isBottom = true
                  } else {
                    instances = instances.assign(foldedInstId, Unfolded)
                  }
                }
              }

              instances
            })
        })
      })

      if (isBottom) newState.bottom()
      else newState
    }).prune

    val secondEntryState = firstEntryState.copy(
      abstractHeap = secondEntryStateCondHeap.heap,
      generalValState = secondEntryStateCondHeap.cond)

    val secondResult = analyze(method, secondEntryState)
    secondResult
  }
}<|MERGE_RESOLUTION|>--- conflicted
+++ resolved
@@ -43,13 +43,9 @@
     SystemParameters.resetNativeMethodsSemantics()
     SystemParameters.addNativeMethodsSemantics(compiler.getNativeMethodsSemantics())
 
-<<<<<<< HEAD
     // Experimental
-    ValueDrivenHeapProperty.materializeOnlyAcyclic = false
     PredicateDefinition.resetId()
 
-=======
->>>>>>> c3082a1f
     // Analyze
     compiler.allMethods.map(analysis.analyze)
   }
