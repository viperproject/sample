--- conflicted
+++ resolved
@@ -183,7 +183,6 @@
           }
         }
       }
-<<<<<<< HEAD
 
       // Creating edges from the LocalVariableVertex to HeapVertices (with sub-typing) and to NullVertex (except for "this" variable)
       // Only treat a local variable vertex named "this" differently
@@ -194,14 +193,11 @@
       // into analyses, if we want the analyses to be independent
       // from source languages.
 
-      // We cannot use the compiler method `getMethod` as the current
-      // parameter list is not available.
-      val methods = SystemParameters.compiler.getMethods(SystemParameters.currentMethod)
-      // Works as long as there is no method overloading
-      assert(methods.size == 1)
+      val unitContext = SystemParameters.analysisUnitContext
+      val method = unitContext.method
 
       val isInstanceVar = locVarVertex.name.equals("this") &&
-        !methods.head._2.modifiers.contains(StaticModifier)
+        !method.modifiers.contains(StaticModifier)
 
       // Arguments can point to null
       if (!isInstanceVar) {
@@ -218,41 +214,6 @@
             val valHeapId = ValueHeapIdentifier(heapVertex, valField)
             trgValState = trgValState.createVariable(trgEdgeLocId, trgEdgeLocId.getType)
             trgValState = trgValState.assume(new BinaryArithmeticExpression(valHeapId, trgEdgeLocId, ArithmeticOperator.==, null))
-=======
-      // Creating edges from LocalVariableVertices to HeapVertices (with sub-typing) and to NullVertex (except for "this" variable)
-      for (locVarVertex <- newVertices.collect({ case v: LocalVariableVertex => v })) {
-        // Only treat a local variable vertex named "this" differently
-        // if the current method is non-static.
-        // This is a simple work-around for the following issue:
-        // https://bitbucket.org/semperproject/sample/issue/16
-        // TODO: The constant "this" should probably not be hard-coded
-        // into analyses, if we want the analyses to be independent
-        // from source languages.
-
-        val unitContext = SystemParameters.analysisUnitContext
-        val method = unitContext.method
-
-        val isInstanceVar = locVarVertex.name.equals("this") &&
-          !method.modifiers.contains(StaticModifier)
-
-        // Arguments can point to null
-        if (!isInstanceVar) {
-          // Only arguments other than "this" can point to null
-          resultingEdges += EdgeWithState(locVarVertex, newGenValState, None, nullVertex)
-        }
-        for (heapVertex <- newVertices.collect({ case v: HeapVertex if v.typ.lessEqual(locVarVertex.typ) => v })) {
-          // "this" must have an exact type
-          if (!isInstanceVar || heapVertex.typ.equals(locVarVertex.typ)) {
-            // Create target EdgeLocalIdentifiers
-            var trgValState = newGenValState
-            for (valField <- heapVertex.typ.nonObjectFields) {
-              val trgEdgeLocId = EdgeLocalIdentifier(List.empty[String], valField)
-              val valHeapId = ValueHeapIdentifier(heapVertex, valField)
-              trgValState = trgValState.createVariable(trgEdgeLocId, trgEdgeLocId.getType)
-              trgValState = trgValState.assume(new BinaryArithmeticExpression(valHeapId, trgEdgeLocId, ArithmeticOperator.==, null))
-            }
-            resultingEdges += EdgeWithState(locVarVertex, trgValState, None, heapVertex)
->>>>>>> f966fc31
           }
           newEdges += EdgeWithState(locVarVertex, trgValState, None, heapVertex)
         }
