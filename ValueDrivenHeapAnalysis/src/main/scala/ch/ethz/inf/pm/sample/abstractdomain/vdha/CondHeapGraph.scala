--- conflicted
+++ resolved
@@ -264,14 +264,8 @@
         val edgeLocId = EdgeLocalIdentifier(List.empty, field)
         newState = newState.assign(edgeLocId, right)
       }
-<<<<<<< HEAD
-      if (edge.target == vertexToAssign && !edge.source.isInstanceOf[SummaryHeapVertex]) {
-        val path = List(edge.field)
-        val edgeLocId = EdgeLocalIdentifier(path, field)
-=======
       if (edge.target == vertexToAssign) {
-        val edgeLocId = EdgeLocalIdentifier(List(edge.field), fieldId)
->>>>>>> 57ae6d94
+        val edgeLocId = EdgeLocalIdentifier(List(edge.field), field)
         newState = newState.assign(edgeLocId, right)
       }
       newState
