--- conflicted
+++ resolved
@@ -6,13 +6,9 @@
 
 package ch.ethz.inf.pm.sample.oorepresentation.silver
 
-<<<<<<< HEAD
-import ch.ethz.inf.pm.sample.abstractdomain.{ArithmeticOperator, BooleanOperator}
 import ch.ethz.inf.pm.sample.quantifiedpermissionanalysis.Context
 import viper.silver.ast.{SourcePosition, Type, TypeVar}
-=======
 import ch.ethz.inf.pm.sample.abstractdomain.{ArithmeticOperator, BooleanOperator, ReferenceOperator}
->>>>>>> acbdbc42
 import viper.silver.{ast => sil}
 
 trait SampleConverter {
@@ -41,36 +37,35 @@
       case ReferenceOperator.`==` => sil.EqCmp(go(left), go(right))()
       case ReferenceOperator.`!=` => sil.NeCmp(go(left), go(right))()
     }
-<<<<<<< HEAD
-    case sample.BinaryArithmeticExpression(left, right, op, typ) => {
-      val (l, r) = (go(left), go(right))
-      (l.typ, r.typ, op) match {
-        case (sil.Perm, sil.Perm, ArithmeticOperator.`+`) => sil.PermAdd(l, r)()
-        case (_, _, ArithmeticOperator.`+`) => sil.Add(l, r)()
-        case (sil.Perm, sil.Perm, ArithmeticOperator.`-`) => sil.PermSub(l, r)()
-        case (_, _, ArithmeticOperator.`-`) => sil.Sub(l, r)()
-        case (sil.Int, sil.Perm, ArithmeticOperator.`*`) => sil.IntPermMul(l, r)()
-        case (sil.Perm, sil.Perm, ArithmeticOperator.`*`) => sil.PermMul(l, r)()
-        case (_, _, ArithmeticOperator.`*`) => sil.Mul(l, r)()
-        case (sil.Int, sil.Int, ArithmeticOperator.`/`) => typ match {
-          case IntType => sil.Div(l, r)()
-          case PermType => sil.FractionalPerm(l, r)()
-        }
-        case (sil.Perm, sil.Int, ArithmeticOperator.`/`) => sil.PermDiv(l, r)()
-        case (_, _, ArithmeticOperator.`%`) => sil.Mod(go(left), go(right))()
-        case (sil.Perm, sil.Perm, ArithmeticOperator.`>=`) => sil.PermGeCmp(l, r)()
-        case (_, _, ArithmeticOperator.`>=`) => sil.GeCmp(l, r)()
-        case (sil.Perm, sil.Perm, ArithmeticOperator.`<=`) => sil.PermLeCmp(l, r)()
-        case (_, _, ArithmeticOperator.`<=`) => sil.LeCmp(l, r)()
-        case (_, _, ArithmeticOperator.`==`) => sil.EqCmp(l, r)()
-        case (_, _, ArithmeticOperator.`!=`) => sil.NeCmp(l, r)()
-        case (sil.Perm, sil.Perm, ArithmeticOperator.`<`) => sil.PermLtCmp(l, r)()
-        case (_, _, ArithmeticOperator.`<`) => sil.LtCmp(l, r)()
-        case (sil.Perm, sil.Perm, ArithmeticOperator.`>`) => sil.PermGtCmp(l, r)()
-        case (_, _, ArithmeticOperator.`>`) => sil.GtCmp(l, r)()
-        //case _ => throw new IllegalArgumentException("Type error or unsupported operation in conversion")
-      }
-=======
+//    case sample.BinaryArithmeticExpression(left, right, op) => {
+//      val (l, r) = (go(left), go(right))
+//      (l.typ, r.typ, op) match {
+//        case (sil.Perm, sil.Perm, ArithmeticOperator.`+`) => sil.PermAdd(l, r)()
+//        case (_, _, ArithmeticOperator.`+`) => sil.Add(l, r)()
+//        case (sil.Perm, sil.Perm, ArithmeticOperator.`-`) => sil.PermSub(l, r)()
+//        case (_, _, ArithmeticOperator.`-`) => sil.Sub(l, r)()
+//        case (sil.Int, sil.Perm, ArithmeticOperator.`*`) => sil.IntPermMul(l, r)()
+//        case (sil.Perm, sil.Perm, ArithmeticOperator.`*`) => sil.PermMul(l, r)()
+//        case (_, _, ArithmeticOperator.`*`) => sil.Mul(l, r)()
+//        case (sil.Int, sil.Int, ArithmeticOperator.`/`) => typ match {
+//          case IntType => sil.Div(l, r)()
+//          case PermType => sil.FractionalPerm(l, r)()
+//        }
+//        case (sil.Perm, sil.Int, ArithmeticOperator.`/`) => sil.PermDiv(l, r)()
+//        case (_, _, ArithmeticOperator.`%`) => sil.Mod(go(left), go(right))()
+//        case (sil.Perm, sil.Perm, ArithmeticOperator.`>=`) => sil.PermGeCmp(l, r)()
+//        case (_, _, ArithmeticOperator.`>=`) => sil.GeCmp(l, r)()
+//        case (sil.Perm, sil.Perm, ArithmeticOperator.`<=`) => sil.PermLeCmp(l, r)()
+//        case (_, _, ArithmeticOperator.`<=`) => sil.LeCmp(l, r)()
+//        case (_, _, ArithmeticOperator.`==`) => sil.EqCmp(l, r)()
+//        case (_, _, ArithmeticOperator.`!=`) => sil.NeCmp(l, r)()
+//        case (sil.Perm, sil.Perm, ArithmeticOperator.`<`) => sil.PermLtCmp(l, r)()
+//        case (_, _, ArithmeticOperator.`<`) => sil.LtCmp(l, r)()
+//        case (sil.Perm, sil.Perm, ArithmeticOperator.`>`) => sil.PermGtCmp(l, r)()
+//        case (_, _, ArithmeticOperator.`>`) => sil.GtCmp(l, r)()
+//        //case _ => throw new IllegalArgumentException("Type error or unsupported operation in conversion")
+//      }
+//    }
     case sample.BinaryArithmeticExpression(left, right, op) => op match {
       case ArithmeticOperator.`+` => sil.Add(go(left), go(right))()
       case ArithmeticOperator.`-` => sil.Sub(go(left), go(right))()
@@ -83,7 +78,6 @@
       case ArithmeticOperator.`!=` => sil.NeCmp(go(left), go(right))()
       case ArithmeticOperator.`<` => sil.LtCmp(go(left), go(right))()
       case ArithmeticOperator.`>` => sil.GtCmp(go(left), go(right))()
->>>>>>> acbdbc42
     }
     case sample.UnaryArithmeticExpression(inner, op, typ) => op match {
       case ArithmeticOperator.`+` => go(inner)
