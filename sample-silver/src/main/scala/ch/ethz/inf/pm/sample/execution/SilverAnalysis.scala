--- conflicted
+++ resolved
@@ -79,33 +79,6 @@
   }
 }
 
-<<<<<<< HEAD
-trait SilverBackwardAnalysis[S <: State[S]]
-  extends IntraproceduralSilverAnalysis[S] {
-  protected def analyze(method: SilverMethodDeclaration, initial: S): CfgResult[S] = {
-    val interpreter = FinalResultBackwardInterpreter[S](method.body, initial)
-    interpreter.execute()
-  }
-}
-
-case class SimpleSilverBackwardAnalysis[S <: State[S]](builder: SilverEntryStateBuilder[S])
-  extends SilverBackwardAnalysis[S] {
-  override def analyze(program: SilverProgramDeclaration, method: SilverMethodDeclaration): CfgResult[S] =
-    analyze(method, builder.build(program, method))
-}
-
-case class SimpleInterproceduralSilverBackwardAnalysis[S <: State[S]](builder: SilverEntryStateBuilder[S])
-  extends InterproceduralSilverBackwardAnalysis[S] {
-  override def analyze(program: SilverProgramDeclaration, mainMethods: Set[SilverIdentifier], callsInProgram: CallGraphMap): ProgramResult[S] = {
-    val interpreter = FinalResultInterproceduralBackwardInterpreter[S](program, mainMethods, builder, callsInProgram)
-    interpreter.executeInterprocedural()
-  }
-}
-
-trait SilverEntryStateBuilder[S <: State[S]] {
-  def top: S
-=======
->>>>>>> 911b1ee3
 
 trait SilverBackwardAnalysis[S <: State[S]]
   extends IntraproceduralSilverAnalysis[S] {
