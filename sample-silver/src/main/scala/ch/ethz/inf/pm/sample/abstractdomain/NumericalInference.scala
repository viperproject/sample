/*
 * This Source Code Form is subject to the terms of the Mozilla Public
 * License, v. 2.0. If a copy of the MPL was not distributed with this
 * file, You can obtain one at http://mozilla.org/MPL/2.0/.
 */

package ch.ethz.inf.pm.sample.abstractdomain

import java.io.File

import ch.ethz.inf.pm.sample.abstractdomain.numericaldomain.{IntegerOctagons, NumericalDomain}
<<<<<<< HEAD
import ch.ethz.inf.pm.sample.execution.{BlockPosition, CfgResult, SilverAnalysis}
import ch.ethz.inf.pm.sample.inference.{SilverExtender, SilverInferenceRunner}
import ch.ethz.inf.pm.sample.oorepresentation.Compilable
import ch.ethz.inf.pm.sample.oorepresentation.silver.DefaultSampleConverter
import viper.silver.{ast => sil}
=======
import ch.ethz.inf.pm.sample.execution._
import ch.ethz.inf.pm.sample.oorepresentation.silver._
import viper.silver.ast._
>>>>>>> c4c79e16

/**
  * An inference based on a numerical analysis.
  *
  * @tparam S The type of the state.
  * @tparam D The type of the numerical domain.
  * @author Jerome Dohrau
  */
trait NumericalInferenceRunner[S <: NumericalAnalysisState[S, D], D <: NumericalDomain[D]]
<<<<<<< HEAD
  extends SilverInferenceRunner[S] {

  override def inferInvariants(loop: sil.While, position: BlockPosition, result: CfgResult[S]): Seq[sil.Exp] = {
    val inferred = result.preStateAt(position).specifications
    val converted = inferred.map(DefaultSampleConverter.convert)
    loop.invs ++ converted.toSeq
  }
=======
  extends SilverInferenceRunner[Set[Expression], S] {

  override def preconditions(method: Method, position: BlockPosition, result: CfgResult[S]): Seq[Exp] = method.pres

  override def postconditions(method: Method, position: BlockPosition, result: CfgResult[S]): Seq[Exp] = method.posts

  override def invariants(loop: While, position: BlockPosition, result: CfgResult[S]): Seq[Exp] = {
    val inferred = result.preStateAt(position).specifications
    val converted = inferred.map(DefaultSampleConverter.convert)
    loop.invs ++ converted.toSeq
  }

  override def fields(newStmt: NewStmt, position: BlockPosition, result: CfgResult[S]): Seq[Field] = newStmt.fields
}

/**
  * An interprocedural inference based on a numerical analysis.
  *
  * @tparam S The type of the state.
  * @tparam D The type of the numerical domain.
  * @author Flurin Rindisbacher
  */
trait InterproceduralNumericalInferenceRunner[S <: NumericalAnalysisState[S, D], D <: NumericalDomain[D]]
  extends NumericalInferenceRunner[S, D] with InterproceduralSilverInferenceRunner[Set[Expression], S] {

  private def asConjunction(specifications: Set[Expression]): Exp = {
    if (specifications.nonEmpty)
      specifications.map(DefaultSampleConverter.convert).reduce((left, right) => And(left, right)())
    else
      TrueLit()()
  }

  //
  // For the interprocedural case we take all possible method-call entry states and extend the program with a disjunction
  //
  override def preconditions(method: Method, position: BlockPosition, result: CfgResult[S]): Seq[Exp] = {
    val existing = method.pres
    // get a set of inferred preconditions for each method-call (call-string)
    val inferred: Seq[Set[Expression]] = resultsToWorkWith.map(_.preStateAt(position).specifications)
    // represent each set of preconditions as a conjunction
    val conjuctionsPerCall: Seq[Exp] = inferred.map(asConjunction).distinct
    // Or() all the possible preconditions
    if (conjuctionsPerCall.nonEmpty) {
      val inferredPreconditions: Exp = conjuctionsPerCall.reduce((left, right) => Or(left, right)())
      existing :+ inferredPreconditions
    } else {
      existing
    }
  }

  //
  //  Similar to invariants() we add postconditions in the form
  //    ensures pre1 => post1
  //    ...
  //
  //  For a bottom-up analysis there will be no precondition and the postconditions will be:
  //  ensures post1
  //  ensures post2 ...
  //
  override def postconditions(method: Method, position: BlockPosition, result: CfgResult[S]): Seq[Exp] = {
    val existing = method.posts
    // we only allow postconditions that talk about formalArgs and formalReturns
    val allowedIdentifiers = method.formalReturns.map(_.name).toSet ++ method.formalArgs.map(_.name).toSet

    val inferredPostconditions: Seq[Exp] = {
      for (result <- resultsToWorkWith) yield {
        val precondition = asConjunction(result.entryState().specifications)
        val inferred = result.postStateAt(position).specifications
          // make sure we don't use expressions containing local variables
          .filter(_.ids.map(_.getName).toSet subsetOf allowedIdentifiers)
        val converted = inferred.map(DefaultSampleConverter.convert)
        // add (precondition => postcondition) for every encountered call-string
        precondition match {
          case _: TrueLit => converted
          case p => converted.map(Implies(p, _)())
        }
      }
    }.flatten

    existing ++ inferredPostconditions.distinct
  }

  //
  // we add invariants in the form of
  //    method-precondition => invariant
  // for all the call-strings we saw during analysis
  //
  override def invariants(loop: While, position: BlockPosition, result: CfgResult[S]): Seq[Exp] = {
    val existing = loop.invs
    val inferredInvariants: Seq[Exp] = {
      for (result <- resultsToWorkWith) yield {
        val precondition = asConjunction(result.entryState().specifications)
        val inferred = result.preStateAt(position).specifications
        val converted = inferred.map(DefaultSampleConverter.convert)
        // add (precondition => invariant) for every encountered call-string
        precondition match {
          case _: TrueLit => converted
          case p => converted.map(Implies(p, _)())
        }
      }
    }.flatten
    existing ++ inferredInvariants
  }
>>>>>>> c4c79e16
}

/**
  * An inference based on the integer octagon analysis.
  *
  * @author Jerome Dohrau
  */
object IntegerOctagonInference
  extends NumericalInferenceRunner[IntegerOctagonAnalysisState, IntegerOctagons]
    with SilverExtender[IntegerOctagonAnalysisState] {
  override val analysis: SilverAnalysis[IntegerOctagonAnalysisState] = IntegerOctagonAnalysis.analysis
<<<<<<< HEAD

  override def main(args: Array[String]): Unit = {
    require(args.nonEmpty, "No file specified")

    val compilable = Compilable.Path(new File(args(0)).toPath)
    val program = compile(compilable)

    val result = run(program)
    val extended = extendProgram(program, result)

    println(extended)
=======
}

/**
  * An interprocedural inference based on the integer octagon analysis.
  * The analysis uses call-strings with the length bounded to SystemParameters.callStringLength.
  *
  * @author Flurin Rindisbacher
  */
object InterproceduralIntegerOctagonInference
  extends InterproceduralNumericalInferenceRunner[IntegerOctagonAnalysisState, IntegerOctagons] {
  override val analysis: InterproceduralSilverForwardAnalysis[IntegerOctagonAnalysisState] = InterproceduralIntegerOctagonAnalysis.analysis

  override def main(args: Array[String]): Unit = super.main(args)
}

/**
  * An interprocedural bottom-up inference based on the integer octagon analysis.
  * The analysis first analyses all callees and then reuses the result in the callers.
  */
object InterproceduralIntegerOctagonBottomUpInference
  extends InterproceduralNumericalInferenceRunner[IntegerOctagonAnalysisState, IntegerOctagons]
    with InterproceduralSilverBottomUpInferenceRunner[Set[Expression], IntegerOctagonAnalysisState]
    with InterproceduralSilverBottomUpAnalysisRunner[IntegerOctagonAnalysisState] {
  override val analysis: BottomUpAnalysis[IntegerOctagonAnalysisState] = SimpleInterproceduralSilverForwardBottomUpAnalysis(IntegerOctagonAnalysisEntryState)
}

/**
  * An interprocedural bottom-up inference based on the integer octagon analysis.
  * The analysis first analyses all callees and then reuses the result in the callers.
  *
  * The analysis returns a JSON-string with the inferred changes to the original program
  */
object InterproceduralIntegerOctagonBottomUpInferenceWithJsonExport
  extends InterproceduralNumericalInferenceRunner[IntegerOctagonAnalysisState, IntegerOctagons]
    with InterproceduralSilverBottomUpInferenceRunner[Set[Expression], IntegerOctagonAnalysisState]
    with InterproceduralSilverBottomUpAnalysisRunner[IntegerOctagonAnalysisState]
    with SpecificationsJsonExporter[Set[Expression], IntegerOctagonAnalysisState] {

  override val analysis: BottomUpAnalysis[IntegerOctagonAnalysisState] = SimpleInterproceduralSilverForwardBottomUpAnalysis(IntegerOctagonAnalysisEntryState)

  override def main(args: Array[String]): Unit = {
    // run the analysis and print result as json
    val extended = extend(args)
    println(specificationsAsJson((new File(args(0)).toPath).toString))
>>>>>>> c4c79e16
  }
}<|MERGE_RESOLUTION|>--- conflicted
+++ resolved
@@ -9,17 +9,11 @@
 import java.io.File
 
 import ch.ethz.inf.pm.sample.abstractdomain.numericaldomain.{IntegerOctagons, NumericalDomain}
-<<<<<<< HEAD
-import ch.ethz.inf.pm.sample.execution.{BlockPosition, CfgResult, SilverAnalysis}
+import ch.ethz.inf.pm.sample.execution._
 import ch.ethz.inf.pm.sample.inference.{SilverExtender, SilverInferenceRunner}
 import ch.ethz.inf.pm.sample.oorepresentation.Compilable
-import ch.ethz.inf.pm.sample.oorepresentation.silver.DefaultSampleConverter
+import ch.ethz.inf.pm.sample.oorepresentation.silver._
 import viper.silver.{ast => sil}
-=======
-import ch.ethz.inf.pm.sample.execution._
-import ch.ethz.inf.pm.sample.oorepresentation.silver._
-import viper.silver.ast._
->>>>>>> c4c79e16
 
 /**
   * An inference based on a numerical analysis.
@@ -29,7 +23,6 @@
   * @author Jerome Dohrau
   */
 trait NumericalInferenceRunner[S <: NumericalAnalysisState[S, D], D <: NumericalDomain[D]]
-<<<<<<< HEAD
   extends SilverInferenceRunner[S] {
 
   override def inferInvariants(loop: sil.While, position: BlockPosition, result: CfgResult[S]): Seq[sil.Exp] = {
@@ -37,20 +30,6 @@
     val converted = inferred.map(DefaultSampleConverter.convert)
     loop.invs ++ converted.toSeq
   }
-=======
-  extends SilverInferenceRunner[Set[Expression], S] {
-
-  override def preconditions(method: Method, position: BlockPosition, result: CfgResult[S]): Seq[Exp] = method.pres
-
-  override def postconditions(method: Method, position: BlockPosition, result: CfgResult[S]): Seq[Exp] = method.posts
-
-  override def invariants(loop: While, position: BlockPosition, result: CfgResult[S]): Seq[Exp] = {
-    val inferred = result.preStateAt(position).specifications
-    val converted = inferred.map(DefaultSampleConverter.convert)
-    loop.invs ++ converted.toSeq
-  }
-
-  override def fields(newStmt: NewStmt, position: BlockPosition, result: CfgResult[S]): Seq[Field] = newStmt.fields
 }
 
 /**
@@ -61,27 +40,27 @@
   * @author Flurin Rindisbacher
   */
 trait InterproceduralNumericalInferenceRunner[S <: NumericalAnalysisState[S, D], D <: NumericalDomain[D]]
-  extends NumericalInferenceRunner[S, D] with InterproceduralSilverInferenceRunner[Set[Expression], S] {
+  extends NumericalInferenceRunner[S, D] with InterproceduralSilverInferenceRunner[S] {
 
-  private def asConjunction(specifications: Set[Expression]): Exp = {
+  private def asConjunction(specifications: Set[Expression]): sil.Exp = {
     if (specifications.nonEmpty)
-      specifications.map(DefaultSampleConverter.convert).reduce((left, right) => And(left, right)())
+      specifications.map(DefaultSampleConverter.convert).reduce((left, right) => sil.And(left, right)())
     else
-      TrueLit()()
+      sil.TrueLit()()
   }
 
   //
   // For the interprocedural case we take all possible method-call entry states and extend the program with a disjunction
   //
-  override def preconditions(method: Method, position: BlockPosition, result: CfgResult[S]): Seq[Exp] = {
+  override def inferPreconditions(method: sil.Method, position: BlockPosition, result: CfgResult[S]): Seq[sil.Exp] = {
     val existing = method.pres
     // get a set of inferred preconditions for each method-call (call-string)
     val inferred: Seq[Set[Expression]] = resultsToWorkWith.map(_.preStateAt(position).specifications)
     // represent each set of preconditions as a conjunction
-    val conjuctionsPerCall: Seq[Exp] = inferred.map(asConjunction).distinct
+    val conjuctionsPerCall: Seq[sil.Exp] = inferred.map(asConjunction).distinct
     // Or() all the possible preconditions
     if (conjuctionsPerCall.nonEmpty) {
-      val inferredPreconditions: Exp = conjuctionsPerCall.reduce((left, right) => Or(left, right)())
+      val inferredPreconditions: sil.Exp = conjuctionsPerCall.reduce((left, right) => sil.Or(left, right)())
       existing :+ inferredPreconditions
     } else {
       existing
@@ -97,12 +76,12 @@
   //  ensures post1
   //  ensures post2 ...
   //
-  override def postconditions(method: Method, position: BlockPosition, result: CfgResult[S]): Seq[Exp] = {
+  override def inferPostconditions(method: sil.Method, position: BlockPosition, result: CfgResult[S]): Seq[sil.Exp] = {
     val existing = method.posts
     // we only allow postconditions that talk about formalArgs and formalReturns
     val allowedIdentifiers = method.formalReturns.map(_.name).toSet ++ method.formalArgs.map(_.name).toSet
 
-    val inferredPostconditions: Seq[Exp] = {
+    val inferredPostconditions: Seq[sil.Exp] = {
       for (result <- resultsToWorkWith) yield {
         val precondition = asConjunction(result.entryState().specifications)
         val inferred = result.postStateAt(position).specifications
@@ -111,8 +90,8 @@
         val converted = inferred.map(DefaultSampleConverter.convert)
         // add (precondition => postcondition) for every encountered call-string
         precondition match {
-          case _: TrueLit => converted
-          case p => converted.map(Implies(p, _)())
+          case _: sil.TrueLit => converted
+          case p => converted.map(sil.Implies(p, _)())
         }
       }
     }.flatten
@@ -125,47 +104,22 @@
   //    method-precondition => invariant
   // for all the call-strings we saw during analysis
   //
-  override def invariants(loop: While, position: BlockPosition, result: CfgResult[S]): Seq[Exp] = {
+  override def inferInvariants(loop: sil.While, position: BlockPosition, result: CfgResult[S]): Seq[sil.Exp] = {
     val existing = loop.invs
-    val inferredInvariants: Seq[Exp] = {
+    val inferredInvariants: Seq[sil.Exp] = {
       for (result <- resultsToWorkWith) yield {
         val precondition = asConjunction(result.entryState().specifications)
         val inferred = result.preStateAt(position).specifications
         val converted = inferred.map(DefaultSampleConverter.convert)
         // add (precondition => invariant) for every encountered call-string
         precondition match {
-          case _: TrueLit => converted
-          case p => converted.map(Implies(p, _)())
+          case _: sil.TrueLit => converted
+          case p => converted.map(sil.Implies(p, _)())
         }
       }
     }.flatten
     existing ++ inferredInvariants
   }
->>>>>>> c4c79e16
-}
-
-/**
-  * An inference based on the integer octagon analysis.
-  *
-  * @author Jerome Dohrau
-  */
-object IntegerOctagonInference
-  extends NumericalInferenceRunner[IntegerOctagonAnalysisState, IntegerOctagons]
-    with SilverExtender[IntegerOctagonAnalysisState] {
-  override val analysis: SilverAnalysis[IntegerOctagonAnalysisState] = IntegerOctagonAnalysis.analysis
-<<<<<<< HEAD
-
-  override def main(args: Array[String]): Unit = {
-    require(args.nonEmpty, "No file specified")
-
-    val compilable = Compilable.Path(new File(args(0)).toPath)
-    val program = compile(compilable)
-
-    val result = run(program)
-    val extended = extendProgram(program, result)
-
-    println(extended)
-=======
 }
 
 /**
@@ -187,7 +141,7 @@
   */
 object InterproceduralIntegerOctagonBottomUpInference
   extends InterproceduralNumericalInferenceRunner[IntegerOctagonAnalysisState, IntegerOctagons]
-    with InterproceduralSilverBottomUpInferenceRunner[Set[Expression], IntegerOctagonAnalysisState]
+    with InterproceduralSilverBottomUpInferenceRunner[IntegerOctagonAnalysisState]
     with InterproceduralSilverBottomUpAnalysisRunner[IntegerOctagonAnalysisState] {
   override val analysis: BottomUpAnalysis[IntegerOctagonAnalysisState] = SimpleInterproceduralSilverForwardBottomUpAnalysis(IntegerOctagonAnalysisEntryState)
 }
@@ -200,16 +154,38 @@
   */
 object InterproceduralIntegerOctagonBottomUpInferenceWithJsonExport
   extends InterproceduralNumericalInferenceRunner[IntegerOctagonAnalysisState, IntegerOctagons]
-    with InterproceduralSilverBottomUpInferenceRunner[Set[Expression], IntegerOctagonAnalysisState]
+    with InterproceduralSilverBottomUpInferenceRunner[IntegerOctagonAnalysisState]
     with InterproceduralSilverBottomUpAnalysisRunner[IntegerOctagonAnalysisState]
-    with SpecificationsJsonExporter[Set[Expression], IntegerOctagonAnalysisState] {
+    with SpecificationsJsonExporter[IntegerOctagonAnalysisState] {
 
   override val analysis: BottomUpAnalysis[IntegerOctagonAnalysisState] = SimpleInterproceduralSilverForwardBottomUpAnalysis(IntegerOctagonAnalysisEntryState)
 
   override def main(args: Array[String]): Unit = {
     // run the analysis and print result as json
-    val extended = extend(args)
+    val extended = export(args)
     println(specificationsAsJson((new File(args(0)).toPath).toString))
->>>>>>> c4c79e16
+  }
+}
+
+/**
+  * An inference based on the integer octagon analysis.
+  *
+  * @author Jerome Dohrau
+  */
+object IntegerOctagonInference
+  extends NumericalInferenceRunner[IntegerOctagonAnalysisState, IntegerOctagons]
+    with SilverExtender[IntegerOctagonAnalysisState] {
+  override val analysis: SilverAnalysis[IntegerOctagonAnalysisState] = IntegerOctagonAnalysis.analysis
+
+  override def main(args: Array[String]): Unit = {
+    require(args.nonEmpty, "No file specified")
+
+    val compilable = Compilable.Path(new File(args(0)).toPath)
+    val program = compile(compilable)
+
+    val result = run(program)
+    val extended = extendProgram(program, result)
+
+    println(extended)
   }
 }