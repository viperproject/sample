--- conflicted
+++ resolved
@@ -117,8 +117,6 @@
     methods(Left(name))
   }
 
-<<<<<<< HEAD
-=======
   /**
     * Return the initial/default state for the given cfg under the assumption that
     * the method is called from another method.
@@ -127,7 +125,6 @@
     * @return The initial state
     */
   def initialForCallee(cfg: SampleCfg): S
->>>>>>> 911b1ee3
 }
 
 /**
@@ -163,12 +160,7 @@
         && callsInProgram.contains(method.name)) {
         val numInEdgesShould = callsInProgram(method.name).size
         val numInEdgesIs = methodTransferStates(method.name).size
-<<<<<<< HEAD
-        val initialState = initial(cfg(current))
-        val bottom = initialState.bottom()
-=======
         val btm = bottom(cfg(current))
->>>>>>> 911b1ee3
         (for (entryState <- methodTransferStates(method.name).values) yield {
           Right(MethodCallEdge(entryState))
         }).toSeq ++ Seq.fill(numInEdgesShould - numInEdgesIs)(Right(MethodCallEdge(btm)))
@@ -201,13 +193,10 @@
     builder.build(program, findMethod(BlockPosition(cfg.entry, 0)))
   }
 
-<<<<<<< HEAD
-=======
   override def initialForCallee(cfg: SampleCfg): S = {
     builder.buildForMethodCallEntry(program, findMethod(BlockPosition(cfg.entry, 0)))
   }
 
->>>>>>> 911b1ee3
   override def cfg(blockPosition: BlockPosition): SampleCfg = {
     findMethod(blockPosition).body
   }
@@ -345,13 +334,10 @@
     builder.build(program, findMethod(BlockPosition(cfg.exit.get, 0)))
   }
 
-<<<<<<< HEAD
-=======
   override def initialForCallee(cfg: SampleCfg): S = {
     builder.buildForMethodCallEntry(program, findMethod(BlockPosition(cfg.exit.get, 0)))
   }
 
->>>>>>> 911b1ee3
   override def cfg(blockPosition: BlockPosition): SampleCfg = {
     findMethod(blockPosition).body
   }
@@ -364,18 +350,10 @@
         && callsInProgram.contains(method.name)) {
         val numEdgesShould = callsInProgram(method.name).size
         val numEdgesIs = methodTransferStates(method.name).size
-<<<<<<< HEAD
-        val initialState = initial(currentCfg)
-        val bottom = initialState.bottom()
-        (for (entryState <- methodTransferStates(method.name).values) yield {
-          Right(MethodReturnEdge(entryState))
-        }).toSeq ++ Seq.fill(numEdgesShould - numEdgesIs)(Right(MethodCallEdge(bottom)))
-=======
         val btm = bottom(currentCfg)
         (for (entryState <- methodTransferStates(method.name).values) yield {
           Right(MethodReturnEdge(entryState))
         }).toSeq ++ Seq.fill(numEdgesShould - numEdgesIs)(Right(MethodCallEdge(btm)))
->>>>>>> 911b1ee3
       } else {
         Nil
       }
@@ -387,11 +365,7 @@
     }
   }
 
-<<<<<<< HEAD
-  override protected def executeStatement(statement: Statement, state: S, worklist: InterpreterWorklist, programResult: CfgResultMapType[S]): S = statement match {
-=======
   override protected def executeStatement(statement: Statement, state: S, worklist: InterpreterWorklist, programResult: CfgResultMapType[S]): (S, Boolean) = statement match {
->>>>>>> 911b1ee3
     case call@MethodCall(_, v: Variable, _, _, _, _) =>
       //
       // prepare calling context (evaluate method targets and parameters)
@@ -427,10 +401,7 @@
       // (otherwise currentState.command() will return bottom (which is valid until the called method is analyzed))
       //
       val entryState = programResult(methodDeclaration.body).entryState()
-<<<<<<< HEAD
-=======
       val canContinue = !entryState.isBottom
->>>>>>> 911b1ee3
 
       // current state now holds the previous state with evaluated assignments of the targets
       // we can safely remove arg_ now
@@ -447,11 +418,7 @@
       logger.trace(predecessor.toString)
       logger.trace(statement.toString)
       logger.trace(resultState.toString)
-<<<<<<< HEAD
-      resultState
-=======
       (resultState, canContinue)
->>>>>>> 911b1ee3
     case _ => super.executeStatement(statement, state, worklist, programResult)
   }
 
@@ -483,11 +450,7 @@
       val tmpReturns = for ((retVar, index) <- methodDeclaration.returns.zipWithIndex) yield {
         ExpressionSet(VariableIdentifier(ReturnPrefix + index)(retVar.typ))
       }
-<<<<<<< HEAD
-      var inputState = bottom(methodDeclaration.body) lub exitContext
-=======
       var inputState = initialForCallee(methodDeclaration.body) lub exitContext
->>>>>>> 911b1ee3
       // assign the methods actual returns to the temporary returns and remove the temp variables
       inputState = tmpReturns.zip(methodDeclaration.returns).foldLeft(inputState)((st, tuple) => st.assignVariable(tuple._1, ExpressionSet(tuple._2.variable.id)))
       tmpReturns.foldLeft(inputState)((st, tmpRet) => st.removeVariable(tmpRet))
