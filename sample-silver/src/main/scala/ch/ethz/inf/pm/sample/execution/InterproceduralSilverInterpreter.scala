--- conflicted
+++ resolved
@@ -175,7 +175,6 @@
       */
     def createMethodCallEdges(): Seq[Either[SampleEdge, MethodCallEdge[S]]] = {
       lazy val method = findMethod(current)
-<<<<<<< HEAD
       if (cfg(current).entry == current.pos.block) { // only entry-blocks can have incoming MethodCall edges
         current match {
           case TaggedWorklistElement(callString, _, _) if methodTransferStates.contains((callString, method.name)) =>
@@ -183,16 +182,6 @@
             Seq(Right(MethodCallEdge(methodTransferStates((callString, method.name)))))
           case _ => Nil
         }
-=======
-      if (cfg(current).entry == current.block // only entry-blocks can have incoming MethodCall edges
-        && callsInProgram.contains(method.name)) {
-        val numInEdgesShould = callsInProgram(method.name).size
-        val numInEdgesIs = methodTransferStates(method.name).size
-        val btm = bottom(cfg(current))
-        (for (entryState <- methodTransferStates(method.name).values) yield {
-          Right(MethodCallEdge(entryState))
-        }).toSeq ++ Seq.fill(numInEdgesShould - numInEdgesIs)(Right(MethodCallEdge(btm)))
->>>>>>> c1fd8715
       } else {
         Nil
       }
@@ -228,15 +217,11 @@
     builder.build(program, findMethod(BlockPosition(cfg.entry, 0)))
   }
 
-<<<<<<< HEAD
-  override def cfg(blockPosition: WorklistElement): SampleCfg = {
-=======
   override def initialForCallee(cfg: SampleCfg): S = {
     builder.buildForMethodCallEntry(program, findMethod(BlockPosition(cfg.entry, 0)))
   }
 
-  override def cfg(blockPosition: BlockPosition): SampleCfg = {
->>>>>>> c1fd8715
+  override def cfg(blockPosition: WorklistElement): SampleCfg = {
     findMethod(blockPosition).body
   }
 
@@ -255,11 +240,7 @@
     case _ => super.getPredecessorState(cfgResult, current, edge)
   }
 
-<<<<<<< HEAD
   override protected def executeStatement(current: WorklistElement, statement: Statement, state: S, worklist: InterpreterWorklist, programResult: CfgResultsType[S]): (S, Boolean) = statement match {
-=======
-  override protected def executeStatement(statement: Statement, state: S, worklist: InterpreterWorklist, programResult: CfgResultMapType[S]): (S, Boolean) = statement match {
->>>>>>> c1fd8715
     case call@MethodCall(_, v: Variable, _, _, _, _) =>
       //
       // prepare calling context (evaluate method targets and parameters)
@@ -307,24 +288,17 @@
       // if callee has been analyzed, merge results back into our state
       // (otherwise currentState.command() will return bottom (which is valid until the called method is analyzed))
       //
-<<<<<<< HEAD
       val analyzed = TaggedWorklistElement(callString, null, false) //TODO @flurin that's ugly
     val exitState = programResult(analyzed, methodDeclaration.body).exitState()
-=======
-      val exitState = programResult(methodDeclaration.body).exitState()
       val canContinue = !exitState.isBottom
->>>>>>> c1fd8715
+
       val resultState = currentState.command(ReturnFromMethodCommand(methodDeclaration, call, targetExpressions, exitState))
       logger.trace(predecessor.toString)
       logger.trace(statement.toString)
       logger.trace(resultState.toString)
-<<<<<<< HEAD
-      (resultState, !exitState.isBottom) //TODO @flurin
+
+      (resultState, canContinue)
     case _ => super.executeStatement(current, statement, state, worklist, programResult)
-=======
-      (resultState, canContinue)
-    case _ => super.executeStatement(statement, state, worklist, programResult)
->>>>>>> c1fd8715
   }
 
 }
@@ -406,15 +380,11 @@
     builder.build(program, findMethod(BlockPosition(cfg.exit.get, 0)))
   }
 
-<<<<<<< HEAD
-  override def cfg(blockPosition: WorklistElement): SampleCfg = {
-=======
   override def initialForCallee(cfg: SampleCfg): S = {
     builder.buildForMethodCallEntry(program, findMethod(BlockPosition(cfg.exit.get, 0)))
   }
 
-  override def cfg(blockPosition: BlockPosition): SampleCfg = {
->>>>>>> c1fd8715
+  override def cfg(blockPosition: WorklistElement): SampleCfg = {
     findMethod(blockPosition).body
   }
 
@@ -422,7 +392,6 @@
     def createMethodReturnEdges(): Seq[Either[SampleEdge, AuxiliaryEdge]] = {
       lazy val method = findMethod(current)
       val currentCfg = cfg(current)
-<<<<<<< HEAD
       if (currentCfg.exit.isDefined && currentCfg.exit.get == current.pos.block) {
         // only add edges for exit-blocks
         current match {
@@ -431,16 +400,6 @@
             Seq(Right(MethodReturnEdge(methodTransferStates((callString, method.name)))))
           case _ => Nil
         }
-=======
-      if (currentCfg.exit.isDefined && currentCfg.exit.get == current.block // only add edges for exit-blocks
-        && callsInProgram.contains(method.name)) {
-        val numEdgesShould = callsInProgram(method.name).size
-        val numEdgesIs = methodTransferStates(method.name).size
-        val btm = bottom(currentCfg)
-        (for (entryState <- methodTransferStates(method.name).values) yield {
-          Right(MethodReturnEdge(entryState))
-        }).toSeq ++ Seq.fill(numEdgesShould - numEdgesIs)(Right(MethodCallEdge(btm)))
->>>>>>> c1fd8715
       } else {
         Nil
       }
@@ -452,11 +411,7 @@
     }
   }
 
-<<<<<<< HEAD
   override protected def executeStatement(current: WorklistElement, statement: Statement, state: S, worklist: InterpreterWorklist, programResult: CfgResultsType[S]): (S, Boolean) = statement match {
-=======
-  override protected def executeStatement(statement: Statement, state: S, worklist: InterpreterWorklist, programResult: CfgResultMapType[S]): (S, Boolean) = statement match {
->>>>>>> c1fd8715
     case call@MethodCall(_, v: Variable, _, _, _, _) =>
       //
       // prepare calling context (evaluate method targets and parameters)
@@ -498,13 +453,9 @@
       // if callee has been analyzed, merge results back into our state
       // (otherwise currentState.command() will return bottom (which is valid until the called method is analyzed))
       //
-<<<<<<< HEAD
       val analyzed = TaggedWorklistElement(callString, null, false) //TODO @flurin that's ugly
     val entryState = programResult(analyzed, methodDeclaration.body).entryState()
-=======
-      val entryState = programResult(methodDeclaration.body).entryState()
       val canContinue = !entryState.isBottom
->>>>>>> c1fd8715
 
       // current state now holds the previous state with evaluated assignments of the targets
       // we can safely remove arg_ now
@@ -521,13 +472,8 @@
       logger.trace(predecessor.toString)
       logger.trace(statement.toString)
       logger.trace(resultState.toString)
-<<<<<<< HEAD
-      (resultState, !resultState.isBottom) //TODO @flurin
+      (resultState, canContinue)
     case _ => super.executeStatement(current, statement, state, worklist, programResult)
-=======
-      (resultState, canContinue)
-    case _ => super.executeStatement(statement, state, worklist, programResult)
->>>>>>> c1fd8715
   }
 
 
