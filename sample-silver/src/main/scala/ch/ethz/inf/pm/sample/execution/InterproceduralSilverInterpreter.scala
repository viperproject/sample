/*
 * This Source Code Form is subject to the terms of the Mozilla Public
 * License, v. 2.0. If a copy of the MPL was not distributed with this
 * file, You can obtain one at http://mozilla.org/MPL/2.0/.
 */

package ch.ethz.inf.pm.sample.execution

import ch.ethz.inf.pm.sample.abstractdomain.{ExpressionSet, State, UtilitiesOnStates, VariableIdentifier}
<<<<<<< HEAD
import ch.ethz.inf.pm.sample.execution.InterproceduralSilverInterpreter.{CallGraphMap, CallString, MethodTransferStatesMap}
=======
import ch.ethz.inf.pm.sample.execution.InterproceduralSilverInterpreter.{CallGraphMap, MethodTransferStatesMap}
>>>>>>> 9ade2481
import ch.ethz.inf.pm.sample.execution.SampleCfg.{SampleBlock, SampleEdge}
import ch.ethz.inf.pm.sample.execution.SilverInterpreter.{CfgResultsType, InterpreterWorklist}
import ch.ethz.inf.pm.sample.oorepresentation._
import ch.ethz.inf.pm.sample.oorepresentation.silver.{SilverIdentifier, SilverMethodDeclaration, SilverProgramDeclaration}
import ch.ethz.inf.pm.sample.permissionanalysis.{CallMethodBackwardsCommand, ReturnFromMethodCommand}
import com.typesafe.scalalogging.LazyLogging

import scala.collection.mutable

object InterproceduralSilverInterpreter {
  /**
    * The MethodTransferStatesMap keeps track of all the incoming states to a method.
    * For each method call in the program the ProgramPoint and the state will be saved in this map. In the forward analysis
    * a state in here represents the arguments to a method. In the backward analysis these states represent the state
    * of the Method's returns.
    *
    * @tparam S the type of the state
    */
<<<<<<< HEAD
  type MethodTransferStatesMap[S] = mutable.Map[(CallString, SilverIdentifier), S]
=======
  type MethodTransferStatesMap[S] = mutable.Map[SilverIdentifier, mutable.Map[ProgramPoint, S]]
>>>>>>> 9ade2481

  /**
    * The CallGraphMap maps each method(SilverIdentifiers) to a set of it's callees.
    * "foo" -> Set(BlockPosition(block, index))
    * Would mean that the statement "index" of block "block" is a method call. The statement "index+1" would be
    * the next instruction after the method call.
    */
  type CallGraphMap = Map[SilverIdentifier, Set[BlockPosition]]

  /**
    * Type to represent a call-string for interprocedural analysis
    * TODO @flurin should we append to the left or right for growing the call-string?
    */
  type CallString = Seq[ProgramPoint]

  /**
    * Prefix to be used for temporary method arguments.
    */
  val ArgumentPrefix = "arg_#"

  /**
    * Prefix to bused for temporary method returns.
    */
  val ReturnPrefix = "ret_#"
}

/**
  * The interprocedural interpreter adds auxiliary edges to the CFG.
  * This trait represents such an edge.
  */
sealed trait AuxiliaryEdge

/**
  * A dummy edge used to annotate the CFG with additional information.
  *
  * @param info can be used to provide more info about this edge
  * @tparam T type of the info attribute
  */
case class DummyEdge[T](info: T) extends AuxiliaryEdge

/**
  * Represents a method call. Blocks with in-edges of type MethodCallEdge are called from somewhere in the
  * analysed program. The inputState is a state where the parameters have been initialised using the arguments
  * from the calling context.
  *
  * @param inputState The state of the method's arguments in the calling context.
  * @tparam S The type of the states.
  */
case class MethodCallEdge[S](inputState: S) extends AuxiliaryEdge

/**
  * Represents the return edge of a method call. A MethodReturnEdge is for the backward analysis, what a MethodCallEdge
  * is for the forward analysis. The exitState represents the state of the called method's returns in the calling context.
  *
  * @param exitState The state of the called method's returns in the calling context.
  * @tparam S The type of the states.
  */
case class MethodReturnEdge[S](exitState: S) extends AuxiliaryEdge
<<<<<<< HEAD


case class TaggedWorklistElement(val callString: CallString,
                                 override val pos: BlockPosition,
                                 override val forceReinterpretStmt: Boolean) extends WorklistElement {

  override def createSuccessorForEnqeueue(newPos: BlockPosition, newForceReinterpretStmt: Boolean): WorklistElement = {
    copy(pos = newPos, forceReinterpretStmt = newForceReinterpretStmt)
  }

}

=======

>>>>>>> 9ade2481
trait InterprocHelpers[S <: State[S]] {
  val program: SilverProgramDeclaration
  val builder: SilverEntryStateBuilder[S]
  /** this map is used to store entry (forward) or exit (backward) states for method calls
    * executeStatement() stores the states here and in-/outEdges then uses them to create MethodCall / MethodReturn edges
    */
<<<<<<< HEAD
  val methodTransferStates: MethodTransferStatesMap[S] = mutable.Map()
=======
  val methodTransferStates: MethodTransferStatesMap[S] = mutable.Map().withDefault(_ => mutable.Map())
>>>>>>> 9ade2481
  val callsInProgram: CallGraphMap
  val programResult: ProgramResult[S] = DefaultProgramResult(program)
  /*
   * A set of methods that will be treated as main-methods.
   * A main method is analyzed using "initial" as the entry state.
   */
  val mainMethods: Set[SilverIdentifier]

  private lazy val methods: Map[Either[String, SampleBlock], SilverMethodDeclaration] = {
    var res: Map[Either[String, SampleBlock], SilverMethodDeclaration] = Map()
    for (m <- program.methods) {
      res += (Left(m.name.name) -> m)
      for (b <- m.body.blocks)
        res += (Right(b) -> m)
    }
    res
  }

<<<<<<< HEAD
  protected def findMethod(current: WorklistElement): SilverMethodDeclaration = findMethod(current.pos)

=======
>>>>>>> 9ade2481
  protected def findMethod(blockPosition: BlockPosition): SilverMethodDeclaration = {
    methods(Right(blockPosition.block))
  }

  protected def findMethod(name: SilverIdentifier): SilverMethodDeclaration = {
    findMethod(name.name)
  }

  protected def findMethod(name: String): SilverMethodDeclaration = {
    methods(Left(name))
  }

}

/**
  * Performs a forward interpretation of a whole program starting with a set of main methods.
  *
  * @tparam S The type of the states.
  * @author Flurin Rindisbacher
  */
trait InterproceduralSilverForwardInterpreter[S <: State[S]]
  extends SilverForwardInterpreter[S]
    with LazyLogging with InterprocHelpers[S] {

  import InterproceduralSilverInterpreter.ArgumentPrefix

  def executeInterprocedural(): ProgramResult[S] = {
    // execute the interpreter starting with all "main"-methods
    super.execute(program.methods.filter(m => mainMethods.contains(m.name)).map(_.body))
    programResult
  }

  override protected def inEdges(current: WorklistElement, cfgResult: CfgResultsType[S]): Seq[Either[SampleEdge, AuxiliaryEdge]] = {
    /**
      * If the current block is an entrypoint of the cfg and this block (method) is called throughout the program
      * we'll add a MethodCallEdge. The number of edges should equal the number of calls. But it's possible that
      * methodEntryStates does not yet contain calling-contexts of all call locations. If the number of known entry states
      * is less than the number of calls, we'll add additional edges with bottom as calling context.
      *
      * @return
      */
    def createMethodCallEdges(): Seq[Either[SampleEdge, MethodCallEdge[S]]] = {
      lazy val method = findMethod(current)
<<<<<<< HEAD
      if (cfg(current).entry == current.pos.block // only entry-blocks can have incoming MethodCall edges
        && callsInProgram.contains(method.name)) {
        current match {
          case TaggedWorklistElement(callString, _, _) =>
            val initialState = initial(cfg(current))
            val bottom = initialState.bottom()
            if (methodTransferStates contains(callString, method.name))
              Seq(Right(MethodCallEdge(methodTransferStates((callString, method.name)))))
            else
              Seq(Right(MethodCallEdge(bottom)))
        }
=======
      if (cfg(current).entry == current.block // only entry-blocks can have incoming MethodCall edges
        && callsInProgram.contains(method.name)) {
        val numInEdgesShould = callsInProgram(method.name).size
        val numInEdgesIs = methodTransferStates(method.name).size
        val initialState = initial(cfg(current))
        val bottom = initialState.bottom()
        (for (entryState <- methodTransferStates(method.name).values) yield {
          Right(MethodCallEdge(entryState))
        }).toSeq ++ Seq.fill(numInEdgesShould - numInEdgesIs)(Right(MethodCallEdge(bottom)))
>>>>>>> 9ade2481
      } else {
        Nil
      }
    }

    current.pos match {
      case BlockPosition(_, 0) => super.inEdges(current, cfgResult) ++ createMethodCallEdges()
      case _ => super.inEdges(current, cfgResult)
    }
  }

  override protected def onExitBlockExecuted(current: WorklistElement, worklist: InterpreterWorklist): Unit = {
    /**
      * In the context insensitive analysis everytime a method has been analysed we enqueue all call locations
      * of this method. This way the new analysis results will be merged into the caller state.
      */
    val method = findMethod(current)
    callsInProgram(method.name)
<<<<<<< HEAD
      //.filter(b => methodTransferStates((current.asInstanceOf[TaggedWorklistElement].callString, method.name)) //TODO @flurin
      // only enqueue blocks that have been analysed before
      //  .contains(b.block.elements(b.index).merge.getPC())
      //)
      .foreach(b => {
      current match {
        case TaggedWorklistElement(callString, _, _) if callString.length > 0 && b.block.elements(b.index).merge.getPC() == callString.reverse.head => // TODO @flurin fix this!
          worklist.enqueue(TaggedWorklistElement(callString.reverse.drop(1).reverse, b, true))
        case _ =>
      }
    })
=======
      .filter(b => methodTransferStates(method.name)
        // only enqueue blocks that have been analysed before
        .contains(b.block.elements(b.index).merge.getPC())
      )
      .foreach(b => worklist.enqueue((b, true)))
>>>>>>> 9ade2481
  }

  override def initial(cfg: SampleCfg): S = {
    builder.build(program, findMethod(BlockPosition(cfg.entry, 0)))
  }

  override def cfg(blockPosition: WorklistElement): SampleCfg = {
    findMethod(blockPosition).body
  }

<<<<<<< HEAD
  override def getPredecessorState(cfgResult: CfgResult[S], current: WorklistElement, edge: Either[SampleEdge, AuxiliaryEdge]): S = edge match {
=======
  override def getPredecessorState(cfgResult: CfgResult[S], current: BlockPosition, edge: Either[SampleEdge, AuxiliaryEdge]): S = edge match {
>>>>>>> 9ade2481
    // For MethodCallEdges use an empty state with the arguments from the call
    case Right(edge: MethodCallEdge[S]) =>
      val callingContext = edge.inputState
      val methodDeclaration = findMethod(current)
      val tmpArguments = for ((param, index) <- methodDeclaration.arguments.zipWithIndex) yield {
        ExpressionSet(VariableIdentifier(ArgumentPrefix + index)(param.typ))
      }
      var inputState = initial(methodDeclaration.body) lub callingContext
      // assign (temporary) arguments to parameters and remove the temp args
      inputState = methodDeclaration.arguments.zip(tmpArguments).foldLeft(inputState)((st, tuple) => st.assignVariable(ExpressionSet(tuple._1.variable.id), tuple._2))
      tmpArguments.foldLeft(inputState)((st, tmpArg) => st.removeVariable(tmpArg))
    case _ => super.getPredecessorState(cfgResult, current, edge)
  }

  override protected def executeStatement(current: WorklistElement, statement: Statement, state: S, worklist: InterpreterWorklist, programResult: CfgResultsType[S]): S = statement match {
    case call@MethodCall(_, v: Variable, _, _, _, _) =>
      //
      // prepare calling context (evaluate method targets and parameters)
      //
      val predecessor = state.before(ProgramPointUtils.identifyingPP(statement))
      val methodIdentifier = SilverIdentifier(v.getName)
      var currentState = predecessor
      val parameterExpressions = for (parameter <- call.parameters) yield {
        currentState = parameter.forwardSemantics[S](currentState)
        currentState.expr
      }
      val targetExpressions = for (target <- call.targets) yield {
        val (exp, st) = UtilitiesOnStates.forwardExecuteStatement(currentState, target)
        currentState = st
        exp
      }
      //
      // transfer arguments to methodEntryState
      //
      val methodDeclaration = findMethod(methodIdentifier)
      // create temp argument variables and assign the value to them. then remove all non temp-arg-variables
      var tmpVariableState = currentState
      for ((param, index) <- parameterExpressions.zipWithIndex) {
        val exp = ExpressionSet(VariableIdentifier(ArgumentPrefix + index)(param.typ))
        tmpVariableState = tmpVariableState.createVariable(exp, param.typ, DummyProgramPoint)
        tmpVariableState = tmpVariableState.assignVariable(exp, param)
      }
      tmpVariableState = tmpVariableState.ids.toSetOrFail // let's remove them
        .filter(id => !id.getName.startsWith(ArgumentPrefix))
        .foldLeft(tmpVariableState)((st, ident) => st.removeVariable(ExpressionSet(ident)))

<<<<<<< HEAD
      //Enqueue the called method for analysis and grow the callstring
      val callString = current match {
        case tagged: TaggedWorklistElement => tagged.callString :+ statement.getPC()
        case _ => Seq(statement.getPC())
      }
      //TODO @flurin tag the transfer state also with the callstring
      methodTransferStates((callString, methodIdentifier)) = tmpVariableState
      worklist.enqueue(TaggedWorklistElement(callString, BlockPosition(methodDeclaration.body.entry, 0), false))
=======
      //context insensitive analysis: analyse the called method with the join of all calling states
      methodTransferStates(methodIdentifier) = methodTransferStates(methodIdentifier) + (statement.getPC() -> tmpVariableState)
      worklist.enqueue((BlockPosition(methodDeclaration.body.entry, 0), false))
>>>>>>> 9ade2481

      //
      // if callee has been analyzed, merge results back into our state
      // (otherwise currentState.command() will return bottom (which is valid until the called method is analyzed))
      //
      val analyzed = TaggedWorklistElement(callString, null, false) //TODO @flurin that's ugly
    val exitState = programResult(analyzed, methodDeclaration.body).exitState()
      val resultState = currentState.command(ReturnFromMethodCommand(methodDeclaration, call, targetExpressions, exitState))
      logger.trace(predecessor.toString)
      logger.trace(statement.toString)
      logger.trace(resultState.toString)
      resultState
    case _ => super.executeStatement(current, statement, state, worklist, programResult)
  }
}

/**
  * Forward interpreter that handles method calls using a context insensitive approach.
  *
  * @param program        The program that is analysed
  * @param mainMethods    A set of methods that should be treated as main-methos (i.e. use initial as entry state)
  * @param builder        A builder to create initial states for each cfg to analyse
  * @param callsInProgram The call graph of the program
  * @tparam S The type of the states.
  */
case class FinalResultInterproceduralForwardInterpreter[S <: State[S]](
                                                                        override val program: SilverProgramDeclaration,
                                                                        override val mainMethods: Set[SilverIdentifier],
                                                                        override val builder: SilverEntryStateBuilder[S],
                                                                        override val callsInProgram: CallGraphMap)
  extends InterproceduralSilverForwardInterpreter[S] {

  //
  // Store all CfgResults inside the ProgramResult and return a CfgResultMapType to let the intraprocedural
  // interpreter do its work. Note: the interprocedural interpreter initializes ALL methods and not only those passed in
  // using "cfgs". (This is needed to initialize all callees too)
  //
  override protected def initializeProgramResult(cfgs: Seq[SampleCfg]): CfgResultsType[S] = {
    // initialize each CfgResult with its bottom state.
    programResult.initialize(c => {
      val stForCfg = bottom(c)
      initializeResult(c, stForCfg)
    })

    def lookup(res: mutable.Map[(CallString, SampleCfg), CfgResult[S]])(current: WorklistElement, cfg: SampleCfg) = current match {
      case TaggedWorklistElement(callString, _, _) =>
        if (!(res contains(callString, cfg)))
          res += ((callString, cfg) -> initializeResult(cfg, bottom(cfg))) //TODO @flurin should clone the result here?
        res((callString, cfg))
      case _ =>
        res((Nil, cfg))
    }

    lookup(mutable.Map((for (method <- program.methods) yield {
      (Nil, method.body) -> programResult.getResult(method.name)
    }): _*))
  }

  override protected def initializeResult(cfg: SampleCfg, state: S): CfgResult[S] = {
    val cfgResult = FinalCfgResult[S](cfg)
    cfgResult.initialize(state)
    cfgResult
  }

  // The entrypoint for an interprocedural analysis is executeInterprocedural()
  // return the result of a/the main method when execute() is run
  override def execute(): CfgResult[S] = executeInterprocedural().getResult(mainMethods.head)
}

trait InterproceduralSilverBackwardInterpreter[S <: State[S]]
  extends SilverBackwardInterpreter[S]
    with LazyLogging with InterprocHelpers[S] {

  import InterproceduralSilverInterpreter.ReturnPrefix

  def executeInterprocedural(): ProgramResult[S] = {
    // execute the interpreter starting with all "main"-methods
    super.execute(program.methods.filter(m => mainMethods.contains(m.name)).map(_.body))
    programResult
  }

  override def initial(cfg: SampleCfg): S = {
    builder.build(program, findMethod(BlockPosition(cfg.exit.get, 0)))
  }

  override def cfg(blockPosition: WorklistElement): SampleCfg = {
    findMethod(blockPosition).body
  }

  override protected def outEdges(current: WorklistElement, cfgResult: CfgResultsType[S]): Seq[Either[SampleEdge, AuxiliaryEdge]] = {
    def createMethodReturnEdges(): Seq[Either[SampleEdge, AuxiliaryEdge]] = {
      lazy val method = findMethod(current)
      val currentCfg = cfg(current)
      if (currentCfg.exit.isDefined && currentCfg.exit.get == current.pos.block // only add edges for exit-blocks
        && callsInProgram.contains(method.name)) {
        current match {
          case TaggedWorklistElement(callString, _, _) =>
            val initialState = initial(currentCfg)
            val bottom = initialState.bottom()
            if (methodTransferStates contains(callString, method.name))
              Seq(Right(MethodCallEdge(methodTransferStates((callString, method.name)))))
            else
              Seq(Right(MethodCallEdge(bottom)))
        }
      } else {
        Nil
      }
    }

    current.pos match {
      case BlockPosition(_, i) if i == lastIndex(current.pos) => super.outEdges(current, cfgResult) ++ createMethodReturnEdges()
      case _ => super.outEdges(current, cfgResult)
    }
  }

  override protected def executeStatement(current: WorklistElement, statement: Statement, state: S, worklist: InterpreterWorklist, programResult: CfgResultsType[S]): S = statement match {
    case call@MethodCall(_, v: Variable, _, _, _, _) =>
      //
      // prepare calling context (evaluate method targets and parameters)
      //
      val predecessor = state.before(ProgramPointUtils.identifyingPP(statement))
      val methodIdentifier = SilverIdentifier(v.getName)
      var currentState = predecessor
      val targetExpressions = for (target <- call.targets) yield {
        val (exp, st) = UtilitiesOnStates.backwardExecuteStatement(currentState, target)
        currentState = st
        exp
      }
      //
      // transfer arguments to method exit state
      // TODO @flurin: this could (should?) be moved into a Command
      //
      val methodDeclaration = findMethod(methodIdentifier)
      // create arg_# variables and assign the value to them. then remove all non arg_# variables
      //var tmpVariableState = currentState
      for ((param, index) <- targetExpressions.zipWithIndex) {
        val exp = ExpressionSet(VariableIdentifier(ReturnPrefix + index)(param.typ))
        currentState = currentState.createVariable(exp, param.typ, DummyProgramPoint)
        currentState = currentState.assignVariable(param, exp)
      }
      val tmpVariableState = currentState.ids.toSetOrFail // let's remove them
        .filter(id => !id.getName.startsWith(ReturnPrefix))
        .foldLeft(currentState)((st, ident) => st.removeVariable(ExpressionSet(ident)))

      //Enqueue the called method for analysis and grow the callstring
      val callString = current match {
        case tagged: TaggedWorklistElement => tagged.callString :+ statement.getPC()
        case _ => Seq(statement.getPC())
      }
      //TODO @flurin tag the transfer state also with the callstring
      methodTransferStates((callString, methodIdentifier)) = tmpVariableState
      worklist.enqueue(TaggedWorklistElement(callString, BlockPosition(methodDeclaration.body.exit.get, lastIndex(methodDeclaration.body.exit.get)), false))

      //
      // if callee has been analyzed, merge results back into our state
      // (otherwise currentState.command() will return bottom (which is valid until the called method is analyzed))
      //
      val entryState = programResult(current, methodDeclaration.body).entryState()

      // current state now holds the previous state with evaluated assignments of the targets
      // we can safely remove arg_ now
      currentState = currentState.ids.toSetOrFail
        .filter(_.getName.startsWith(ReturnPrefix))
        .foldLeft(currentState)((st, ident) => st.removeVariable(ExpressionSet(ident)))

      var st = currentState
      val parameterExpressions = for (parameter <- call.parameters) yield {
        st = parameter.backwardSemantics[S](st)
        st.expr
      }
      val resultState = currentState.command(CallMethodBackwardsCommand(methodDeclaration, call, parameterExpressions, entryState))
      logger.trace(predecessor.toString)
      logger.trace(statement.toString)
      logger.trace(resultState.toString)
      resultState
    case _ => super.executeStatement(current, statement, state, worklist, programResult)
  }


  /**
    * Is called everytime the entry block of a CFG was executed
    *
    * @param current  The Block that was interpreted last
    * @param worklist The interpreters worklist
    */
  override protected def onEntryBlockExecuted(current: WorklistElement, worklist: InterpreterWorklist): Unit = {
    /**
      * In the context insensitive analysis everytime a method has been analysed we enqueue all call locations
      * of this method. This way the new analysis results will be merged into the caller state.
      */
    val method = findMethod(current)
    callsInProgram(method.name)
      //.filter(b => methodTransferStates((current.asInstanceOf[TaggedWorklistElement].callString, method.name)) //TODO @flurin
      // only enqueue blocks that have been analysed before
      //  .contains(b.block.elements(b.index).merge.getPC())
      //)
      .foreach(b => {
      current match {
        case TaggedWorklistElement(callString, _, _) if callString.length > 0 => // TODO @flurin do not enqueue for empty callstrings. right?
          worklist.enqueue(TaggedWorklistElement(callString.reverse.drop(1).reverse, b, true))
        case _ =>
      }
    })
  }

  override def getSuccessorState(cfgResult: CfgResult[S], current: WorklistElement, edge: Either[SampleEdge, AuxiliaryEdge]): S = edge match {
    case Right(edge: MethodReturnEdge[S]) =>
      val exitContext = edge.exitState
      val methodDeclaration = findMethod(current)
      val tmpReturns = for ((retVar, index) <- methodDeclaration.returns.zipWithIndex) yield {
        ExpressionSet(VariableIdentifier(ReturnPrefix + index)(retVar.typ))
      }
      var inputState = exitContext
      // assign the methods actual returns to the temporary returns and remove the temp variables
      inputState = methodDeclaration.returns.zip(tmpReturns).foldLeft(inputState)((st, tuple) => st.assignVariable(tuple._2, ExpressionSet(tuple._1.variable.id)))
      tmpReturns.foldLeft(inputState)((st, tmpRet) => st.removeVariable(tmpRet))
    case _ => super.getSuccessorState(cfgResult, current, edge)
  }
}

case class FinalResultInterproceduralBackwardInterpreter[S <: State[S]](
                                                                         override val program: SilverProgramDeclaration,
                                                                         override val mainMethods: Set[SilverIdentifier],
                                                                         override val builder: SilverEntryStateBuilder[S],
                                                                         override val callsInProgram: CallGraphMap)
  extends InterproceduralSilverBackwardInterpreter[S] {

  //
  // Store all CfgResults inside the ProgramResult and return a CfgResultMapType to let the intraprocedural
  // interpreter do its work. Note: the interprocedural interpreter initializes ALL methods and not only those passed in
  // using "cfgs". (This is needed to initialize all callees too)
  //
  override protected def initializeProgramResult(cfgs: Seq[SampleCfg]): CfgResultsType[S] = {
    // initialize each CfgResult with its bottom state.
    programResult.initialize(c => {
      val stForCfg = bottom(c)
      initializeResult(c, stForCfg)
    })

    def lookup(res: Map[SampleCfg, CfgResult[S]])(current: WorklistElement, cfg: SampleCfg) = res(cfg)

    lookup((for (method <- program.methods) yield {
      method.body -> programResult.getResult(method.name)
    }).toMap)
  }

  override protected def initializeResult(cfg: SampleCfg, state: S): CfgResult[S] = {
    val cfgResult = FinalCfgResult[S](cfg)
    cfgResult.initialize(state)
    cfgResult
  }

  // The entrypoint for an interprocedural analysis is executeInterprocedural()
  // return the result of a/the main method when execute() is run
  override def execute(): CfgResult[S] = executeInterprocedural().getResult(mainMethods.head)
}

trait InterproceduralSilverBackwardInterpreter[S <: State[S]]
  extends SilverBackwardInterpreter[S]
    with LazyLogging with InterprocHelpers[S] {

  import InterproceduralSilverInterpreter.ReturnPrefix

  def executeInterprocedural(): ProgramResult[S] = {
    // execute the interpreter starting with all "main"-methods
    super.execute(program.methods.filter(m => mainMethods.contains(m.name)).map(_.body))
    programResult
  }

  override def initial(cfg: SampleCfg): S = {
    builder.build(program, findMethod(BlockPosition(cfg.exit.get, 0)))
  }

  override def cfg(blockPosition: BlockPosition): SampleCfg = {
    findMethod(blockPosition).body
  }

  override protected def outEdges(current: BlockPosition, cfgResult: CfgResultMapType[S]): Seq[Either[SampleEdge, AuxiliaryEdge]] = {
    def createMethodReturnEdges(): Seq[Either[SampleEdge, AuxiliaryEdge]] = {
      lazy val method = findMethod(current)
      val currentCfg = cfg(current)
      if (currentCfg.exit.isDefined && currentCfg.exit.get == current.block // only add edges for exit-blocks
        && callsInProgram.contains(method.name)) {
        val numEdgesShould = callsInProgram(method.name).size
        val numEdgesIs = methodTransferStates(method.name).size
        val initialState = initial(currentCfg)
        val bottom = initialState.bottom()
        (for (entryState <- methodTransferStates(method.name).values) yield {
          Right(MethodReturnEdge(entryState))
        }).toSeq ++ Seq.fill(numEdgesShould - numEdgesIs)(Right(MethodCallEdge(bottom)))
      } else {
        Nil
      }
    }

    current match {
      case BlockPosition(_, i) if i == lastIndex(current) => super.outEdges(current, cfgResult) ++ createMethodReturnEdges()
      case _ => super.outEdges(current, cfgResult)
    }
  }

  override protected def executeStatement(statement: Statement, state: S, worklist: InterpreterWorklist, programResult: CfgResultMapType[S]): S = statement match {
    case call@MethodCall(_, v: Variable, _, _, _, _) =>
      //
      // prepare calling context (evaluate method targets and parameters)
      //
      val predecessor = state.before(ProgramPointUtils.identifyingPP(statement))
      val methodIdentifier = SilverIdentifier(v.getName)
      var currentState = predecessor
      val targetExpressions = for (target <- call.targets) yield {
        val (exp, st) = UtilitiesOnStates.backwardExecuteStatement(currentState, target)
        currentState = st
        exp
      }
      //
      // transfer arguments to method exit state
      //
      val methodDeclaration = findMethod(methodIdentifier)
      // create arg_# variables and assign the value to them. then remove all non arg_# variables
      for ((param, index) <- targetExpressions.zipWithIndex) {
        val exp = ExpressionSet(VariableIdentifier(ReturnPrefix + index)(param.typ))
        currentState = currentState.createVariable(exp, param.typ, DummyProgramPoint)
        currentState = currentState.assignVariable(param, exp)
      }
      val tmpVariableState = currentState.ids.toSetOrFail // let's remove them
        .filter(id => !id.getName.startsWith(ReturnPrefix))
        .foldLeft(currentState)((st, ident) => st.removeVariable(ExpressionSet(ident)))

      //context insensitive analysis: analyse the called method with the join of all calling states
      methodTransferStates(methodIdentifier) = methodTransferStates(methodIdentifier) + (statement.getPC() -> tmpVariableState)
      worklist.enqueue((BlockPosition(methodDeclaration.body.exit.get, lastIndex(methodDeclaration.body.exit.get)), false))

      //
      // if callee has been analyzed, merge results back into our state
      // (otherwise currentState.command() will return bottom (which is valid until the called method is analyzed))
      //
      val entryState = programResult(methodDeclaration.body).entryState()

      // current state now holds the previous state with evaluated assignments of the targets
      // we can safely remove arg_ now
      currentState = currentState.ids.toSetOrFail
        .filter(_.getName.startsWith(ReturnPrefix))
        .foldLeft(currentState)((st, ident) => st.removeVariable(ExpressionSet(ident)))

      var st = currentState
      val parameterExpressions = for (parameter <- call.parameters) yield {
        st = parameter.backwardSemantics[S](st)
        st.expr
      }
      val resultState = currentState.command(CallMethodBackwardsCommand(methodDeclaration, call, parameterExpressions, entryState))
      logger.trace(predecessor.toString)
      logger.trace(statement.toString)
      logger.trace(resultState.toString)
      resultState
    case _ => super.executeStatement(statement, state, worklist, programResult)
  }


  /**
    * Is called everytime the entry block of a CFG was executed
    *
    * @param current  The Block that was interpreted last
    * @param worklist The interpreters worklist
    */
  override protected def onEntryBlockExecuted(current: BlockPosition, worklist: InterpreterWorklist): Unit = {
    /**
      * In the context insensitive analysis everytime a method has been analysed we enqueue all call locations
      * of this method. This way the new analysis results will be merged into the caller state.
      */
    val method = findMethod(current)
    callsInProgram(method.name)
      .filter(b => methodTransferStates(method.name)
        // only enqueue blocks that have been analysed before
        .contains(b.block.elements(b.index).merge.getPC())
      )
      .foreach(b => worklist.enqueue((b, true)))
  }

  override def getSuccessorState(cfgResult: CfgResult[S], current: BlockPosition, edge: Either[SampleEdge, AuxiliaryEdge]): S = edge match {
    case Right(edge: MethodReturnEdge[S]) =>
      val exitContext = edge.exitState
      val methodDeclaration = findMethod(current)
      val tmpReturns = for ((retVar, index) <- methodDeclaration.returns.zipWithIndex) yield {
        ExpressionSet(VariableIdentifier(ReturnPrefix + index)(retVar.typ))
      }
      var inputState = bottom(methodDeclaration.body) lub exitContext
      // assign the methods actual returns to the temporary returns and remove the temp variables
      inputState = tmpReturns.zip(methodDeclaration.returns).foldLeft(inputState)((st, tuple) => st.assignVariable(tuple._1, ExpressionSet(tuple._2.variable.id)))
      tmpReturns.foldLeft(inputState)((st, tmpRet) => st.removeVariable(tmpRet))
    case _ => super.getSuccessorState(cfgResult, current, edge)
  }
}

case class FinalResultInterproceduralBackwardInterpreter[S <: State[S]](
                                                                         override val program: SilverProgramDeclaration,
                                                                         override val mainMethods: Set[SilverIdentifier],
                                                                         override val builder: SilverEntryStateBuilder[S],
                                                                         override val callsInProgram: CallGraphMap)
  extends InterproceduralSilverBackwardInterpreter[S] {

  //
  // Store all CfgResults inside the ProgramResult and return a CfgResultMapType to let the intraprocedural
  // interpreter do its work. Note: the interprocedural interpreter initializes ALL methods and not only those passed in
  // using "cfgs". (This is needed to initialize all callees too)
  //
  override protected def initializeProgramResult(cfgs: Seq[SampleCfg]): CfgResultMapType[S] = {
    // initialize each CfgResult with its bottom state.
    programResult.initialize(c => {
      val stForCfg = bottom(c)
      initializeResult(c, stForCfg)
    })
    (for (method <- program.methods) yield {
      method.body -> programResult.getResult(method.name)
    }).toMap
  }

  override protected def initializeResult(cfg: SampleCfg, state: S): CfgResult[S] = {
    val cfgResult = FinalCfgResult[S](cfg)
    cfgResult.initialize(state)
    cfgResult
  }

  // The entrypoint for an interprocedural analysis is executeInterprocedural()
  // return the result of a/the main method when execute() is run
  override def execute(): CfgResult[S] = executeInterprocedural().getResult(mainMethods.head)
}<|MERGE_RESOLUTION|>--- conflicted
+++ resolved
@@ -7,11 +7,7 @@
 package ch.ethz.inf.pm.sample.execution
 
 import ch.ethz.inf.pm.sample.abstractdomain.{ExpressionSet, State, UtilitiesOnStates, VariableIdentifier}
-<<<<<<< HEAD
 import ch.ethz.inf.pm.sample.execution.InterproceduralSilverInterpreter.{CallGraphMap, CallString, MethodTransferStatesMap}
-=======
-import ch.ethz.inf.pm.sample.execution.InterproceduralSilverInterpreter.{CallGraphMap, MethodTransferStatesMap}
->>>>>>> 9ade2481
 import ch.ethz.inf.pm.sample.execution.SampleCfg.{SampleBlock, SampleEdge}
 import ch.ethz.inf.pm.sample.execution.SilverInterpreter.{CfgResultsType, InterpreterWorklist}
 import ch.ethz.inf.pm.sample.oorepresentation._
@@ -30,11 +26,7 @@
     *
     * @tparam S the type of the state
     */
-<<<<<<< HEAD
   type MethodTransferStatesMap[S] = mutable.Map[(CallString, SilverIdentifier), S]
-=======
-  type MethodTransferStatesMap[S] = mutable.Map[SilverIdentifier, mutable.Map[ProgramPoint, S]]
->>>>>>> 9ade2481
 
   /**
     * The CallGraphMap maps each method(SilverIdentifiers) to a set of it's callees.
@@ -93,7 +85,6 @@
   * @tparam S The type of the states.
   */
 case class MethodReturnEdge[S](exitState: S) extends AuxiliaryEdge
-<<<<<<< HEAD
 
 
 case class TaggedWorklistElement(val callString: CallString,
@@ -106,20 +97,13 @@
 
 }
 
-=======
-
->>>>>>> 9ade2481
 trait InterprocHelpers[S <: State[S]] {
   val program: SilverProgramDeclaration
   val builder: SilverEntryStateBuilder[S]
   /** this map is used to store entry (forward) or exit (backward) states for method calls
     * executeStatement() stores the states here and in-/outEdges then uses them to create MethodCall / MethodReturn edges
     */
-<<<<<<< HEAD
   val methodTransferStates: MethodTransferStatesMap[S] = mutable.Map()
-=======
-  val methodTransferStates: MethodTransferStatesMap[S] = mutable.Map().withDefault(_ => mutable.Map())
->>>>>>> 9ade2481
   val callsInProgram: CallGraphMap
   val programResult: ProgramResult[S] = DefaultProgramResult(program)
   /*
@@ -138,11 +122,8 @@
     res
   }
 
-<<<<<<< HEAD
   protected def findMethod(current: WorklistElement): SilverMethodDeclaration = findMethod(current.pos)
 
-=======
->>>>>>> 9ade2481
   protected def findMethod(blockPosition: BlockPosition): SilverMethodDeclaration = {
     methods(Right(blockPosition.block))
   }
@@ -186,7 +167,6 @@
       */
     def createMethodCallEdges(): Seq[Either[SampleEdge, MethodCallEdge[S]]] = {
       lazy val method = findMethod(current)
-<<<<<<< HEAD
       if (cfg(current).entry == current.pos.block // only entry-blocks can have incoming MethodCall edges
         && callsInProgram.contains(method.name)) {
         current match {
@@ -198,17 +178,6 @@
             else
               Seq(Right(MethodCallEdge(bottom)))
         }
-=======
-      if (cfg(current).entry == current.block // only entry-blocks can have incoming MethodCall edges
-        && callsInProgram.contains(method.name)) {
-        val numInEdgesShould = callsInProgram(method.name).size
-        val numInEdgesIs = methodTransferStates(method.name).size
-        val initialState = initial(cfg(current))
-        val bottom = initialState.bottom()
-        (for (entryState <- methodTransferStates(method.name).values) yield {
-          Right(MethodCallEdge(entryState))
-        }).toSeq ++ Seq.fill(numInEdgesShould - numInEdgesIs)(Right(MethodCallEdge(bottom)))
->>>>>>> 9ade2481
       } else {
         Nil
       }
@@ -227,7 +196,6 @@
       */
     val method = findMethod(current)
     callsInProgram(method.name)
-<<<<<<< HEAD
       //.filter(b => methodTransferStates((current.asInstanceOf[TaggedWorklistElement].callString, method.name)) //TODO @flurin
       // only enqueue blocks that have been analysed before
       //  .contains(b.block.elements(b.index).merge.getPC())
@@ -239,13 +207,6 @@
         case _ =>
       }
     })
-=======
-      .filter(b => methodTransferStates(method.name)
-        // only enqueue blocks that have been analysed before
-        .contains(b.block.elements(b.index).merge.getPC())
-      )
-      .foreach(b => worklist.enqueue((b, true)))
->>>>>>> 9ade2481
   }
 
   override def initial(cfg: SampleCfg): S = {
@@ -256,11 +217,7 @@
     findMethod(blockPosition).body
   }
 
-<<<<<<< HEAD
   override def getPredecessorState(cfgResult: CfgResult[S], current: WorklistElement, edge: Either[SampleEdge, AuxiliaryEdge]): S = edge match {
-=======
-  override def getPredecessorState(cfgResult: CfgResult[S], current: BlockPosition, edge: Either[SampleEdge, AuxiliaryEdge]): S = edge match {
->>>>>>> 9ade2481
     // For MethodCallEdges use an empty state with the arguments from the call
     case Right(edge: MethodCallEdge[S]) =>
       val callingContext = edge.inputState
@@ -307,7 +264,6 @@
         .filter(id => !id.getName.startsWith(ArgumentPrefix))
         .foldLeft(tmpVariableState)((st, ident) => st.removeVariable(ExpressionSet(ident)))
 
-<<<<<<< HEAD
       //Enqueue the called method for analysis and grow the callstring
       val callString = current match {
         case tagged: TaggedWorklistElement => tagged.callString :+ statement.getPC()
@@ -316,11 +272,6 @@
       //TODO @flurin tag the transfer state also with the callstring
       methodTransferStates((callString, methodIdentifier)) = tmpVariableState
       worklist.enqueue(TaggedWorklistElement(callString, BlockPosition(methodDeclaration.body.entry, 0), false))
-=======
-      //context insensitive analysis: analyse the called method with the join of all calling states
-      methodTransferStates(methodIdentifier) = methodTransferStates(methodIdentifier) + (statement.getPC() -> tmpVariableState)
-      worklist.enqueue((BlockPosition(methodDeclaration.body.entry, 0), false))
->>>>>>> 9ade2481
 
       //
       // if callee has been analyzed, merge results back into our state
@@ -451,11 +402,9 @@
       }
       //
       // transfer arguments to method exit state
-      // TODO @flurin: this could (should?) be moved into a Command
       //
       val methodDeclaration = findMethod(methodIdentifier)
       // create arg_# variables and assign the value to them. then remove all non arg_# variables
-      //var tmpVariableState = currentState
       for ((param, index) <- targetExpressions.zipWithIndex) {
         val exp = ExpressionSet(VariableIdentifier(ReturnPrefix + index)(param.typ))
         currentState = currentState.createVariable(exp, param.typ, DummyProgramPoint)
@@ -533,9 +482,9 @@
       val tmpReturns = for ((retVar, index) <- methodDeclaration.returns.zipWithIndex) yield {
         ExpressionSet(VariableIdentifier(ReturnPrefix + index)(retVar.typ))
       }
-      var inputState = exitContext
+      var inputState = bottom(methodDeclaration.body) lub exitContext
       // assign the methods actual returns to the temporary returns and remove the temp variables
-      inputState = methodDeclaration.returns.zip(tmpReturns).foldLeft(inputState)((st, tuple) => st.assignVariable(tuple._2, ExpressionSet(tuple._1.variable.id)))
+      inputState = tmpReturns.zip(methodDeclaration.returns).foldLeft(inputState)((st, tuple) => st.assignVariable(tuple._1, ExpressionSet(tuple._2.variable.id)))
       tmpReturns.foldLeft(inputState)((st, tmpRet) => st.removeVariable(tmpRet))
     case _ => super.getSuccessorState(cfgResult, current, edge)
   }
@@ -576,174 +525,4 @@
   // The entrypoint for an interprocedural analysis is executeInterprocedural()
   // return the result of a/the main method when execute() is run
   override def execute(): CfgResult[S] = executeInterprocedural().getResult(mainMethods.head)
-}
-
-trait InterproceduralSilverBackwardInterpreter[S <: State[S]]
-  extends SilverBackwardInterpreter[S]
-    with LazyLogging with InterprocHelpers[S] {
-
-  import InterproceduralSilverInterpreter.ReturnPrefix
-
-  def executeInterprocedural(): ProgramResult[S] = {
-    // execute the interpreter starting with all "main"-methods
-    super.execute(program.methods.filter(m => mainMethods.contains(m.name)).map(_.body))
-    programResult
-  }
-
-  override def initial(cfg: SampleCfg): S = {
-    builder.build(program, findMethod(BlockPosition(cfg.exit.get, 0)))
-  }
-
-  override def cfg(blockPosition: BlockPosition): SampleCfg = {
-    findMethod(blockPosition).body
-  }
-
-  override protected def outEdges(current: BlockPosition, cfgResult: CfgResultMapType[S]): Seq[Either[SampleEdge, AuxiliaryEdge]] = {
-    def createMethodReturnEdges(): Seq[Either[SampleEdge, AuxiliaryEdge]] = {
-      lazy val method = findMethod(current)
-      val currentCfg = cfg(current)
-      if (currentCfg.exit.isDefined && currentCfg.exit.get == current.block // only add edges for exit-blocks
-        && callsInProgram.contains(method.name)) {
-        val numEdgesShould = callsInProgram(method.name).size
-        val numEdgesIs = methodTransferStates(method.name).size
-        val initialState = initial(currentCfg)
-        val bottom = initialState.bottom()
-        (for (entryState <- methodTransferStates(method.name).values) yield {
-          Right(MethodReturnEdge(entryState))
-        }).toSeq ++ Seq.fill(numEdgesShould - numEdgesIs)(Right(MethodCallEdge(bottom)))
-      } else {
-        Nil
-      }
-    }
-
-    current match {
-      case BlockPosition(_, i) if i == lastIndex(current) => super.outEdges(current, cfgResult) ++ createMethodReturnEdges()
-      case _ => super.outEdges(current, cfgResult)
-    }
-  }
-
-  override protected def executeStatement(statement: Statement, state: S, worklist: InterpreterWorklist, programResult: CfgResultMapType[S]): S = statement match {
-    case call@MethodCall(_, v: Variable, _, _, _, _) =>
-      //
-      // prepare calling context (evaluate method targets and parameters)
-      //
-      val predecessor = state.before(ProgramPointUtils.identifyingPP(statement))
-      val methodIdentifier = SilverIdentifier(v.getName)
-      var currentState = predecessor
-      val targetExpressions = for (target <- call.targets) yield {
-        val (exp, st) = UtilitiesOnStates.backwardExecuteStatement(currentState, target)
-        currentState = st
-        exp
-      }
-      //
-      // transfer arguments to method exit state
-      //
-      val methodDeclaration = findMethod(methodIdentifier)
-      // create arg_# variables and assign the value to them. then remove all non arg_# variables
-      for ((param, index) <- targetExpressions.zipWithIndex) {
-        val exp = ExpressionSet(VariableIdentifier(ReturnPrefix + index)(param.typ))
-        currentState = currentState.createVariable(exp, param.typ, DummyProgramPoint)
-        currentState = currentState.assignVariable(param, exp)
-      }
-      val tmpVariableState = currentState.ids.toSetOrFail // let's remove them
-        .filter(id => !id.getName.startsWith(ReturnPrefix))
-        .foldLeft(currentState)((st, ident) => st.removeVariable(ExpressionSet(ident)))
-
-      //context insensitive analysis: analyse the called method with the join of all calling states
-      methodTransferStates(methodIdentifier) = methodTransferStates(methodIdentifier) + (statement.getPC() -> tmpVariableState)
-      worklist.enqueue((BlockPosition(methodDeclaration.body.exit.get, lastIndex(methodDeclaration.body.exit.get)), false))
-
-      //
-      // if callee has been analyzed, merge results back into our state
-      // (otherwise currentState.command() will return bottom (which is valid until the called method is analyzed))
-      //
-      val entryState = programResult(methodDeclaration.body).entryState()
-
-      // current state now holds the previous state with evaluated assignments of the targets
-      // we can safely remove arg_ now
-      currentState = currentState.ids.toSetOrFail
-        .filter(_.getName.startsWith(ReturnPrefix))
-        .foldLeft(currentState)((st, ident) => st.removeVariable(ExpressionSet(ident)))
-
-      var st = currentState
-      val parameterExpressions = for (parameter <- call.parameters) yield {
-        st = parameter.backwardSemantics[S](st)
-        st.expr
-      }
-      val resultState = currentState.command(CallMethodBackwardsCommand(methodDeclaration, call, parameterExpressions, entryState))
-      logger.trace(predecessor.toString)
-      logger.trace(statement.toString)
-      logger.trace(resultState.toString)
-      resultState
-    case _ => super.executeStatement(statement, state, worklist, programResult)
-  }
-
-
-  /**
-    * Is called everytime the entry block of a CFG was executed
-    *
-    * @param current  The Block that was interpreted last
-    * @param worklist The interpreters worklist
-    */
-  override protected def onEntryBlockExecuted(current: BlockPosition, worklist: InterpreterWorklist): Unit = {
-    /**
-      * In the context insensitive analysis everytime a method has been analysed we enqueue all call locations
-      * of this method. This way the new analysis results will be merged into the caller state.
-      */
-    val method = findMethod(current)
-    callsInProgram(method.name)
-      .filter(b => methodTransferStates(method.name)
-        // only enqueue blocks that have been analysed before
-        .contains(b.block.elements(b.index).merge.getPC())
-      )
-      .foreach(b => worklist.enqueue((b, true)))
-  }
-
-  override def getSuccessorState(cfgResult: CfgResult[S], current: BlockPosition, edge: Either[SampleEdge, AuxiliaryEdge]): S = edge match {
-    case Right(edge: MethodReturnEdge[S]) =>
-      val exitContext = edge.exitState
-      val methodDeclaration = findMethod(current)
-      val tmpReturns = for ((retVar, index) <- methodDeclaration.returns.zipWithIndex) yield {
-        ExpressionSet(VariableIdentifier(ReturnPrefix + index)(retVar.typ))
-      }
-      var inputState = bottom(methodDeclaration.body) lub exitContext
-      // assign the methods actual returns to the temporary returns and remove the temp variables
-      inputState = tmpReturns.zip(methodDeclaration.returns).foldLeft(inputState)((st, tuple) => st.assignVariable(tuple._1, ExpressionSet(tuple._2.variable.id)))
-      tmpReturns.foldLeft(inputState)((st, tmpRet) => st.removeVariable(tmpRet))
-    case _ => super.getSuccessorState(cfgResult, current, edge)
-  }
-}
-
-case class FinalResultInterproceduralBackwardInterpreter[S <: State[S]](
-                                                                         override val program: SilverProgramDeclaration,
-                                                                         override val mainMethods: Set[SilverIdentifier],
-                                                                         override val builder: SilverEntryStateBuilder[S],
-                                                                         override val callsInProgram: CallGraphMap)
-  extends InterproceduralSilverBackwardInterpreter[S] {
-
-  //
-  // Store all CfgResults inside the ProgramResult and return a CfgResultMapType to let the intraprocedural
-  // interpreter do its work. Note: the interprocedural interpreter initializes ALL methods and not only those passed in
-  // using "cfgs". (This is needed to initialize all callees too)
-  //
-  override protected def initializeProgramResult(cfgs: Seq[SampleCfg]): CfgResultMapType[S] = {
-    // initialize each CfgResult with its bottom state.
-    programResult.initialize(c => {
-      val stForCfg = bottom(c)
-      initializeResult(c, stForCfg)
-    })
-    (for (method <- program.methods) yield {
-      method.body -> programResult.getResult(method.name)
-    }).toMap
-  }
-
-  override protected def initializeResult(cfg: SampleCfg, state: S): CfgResult[S] = {
-    val cfgResult = FinalCfgResult[S](cfg)
-    cfgResult.initialize(state)
-    cfgResult
-  }
-
-  // The entrypoint for an interprocedural analysis is executeInterprocedural()
-  // return the result of a/the main method when execute() is run
-  override def execute(): CfgResult[S] = executeInterprocedural().getResult(mainMethods.head)
 }