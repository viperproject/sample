--- conflicted
+++ resolved
@@ -76,24 +76,9 @@
   */
 case class MethodCallEdge[S](inputState: S) extends AuxiliaryEdge
 
-<<<<<<< HEAD
 case class MethodReturnEdge[S](exitState: S) extends AuxiliaryEdge
 
 trait InterprocHelpers[S <: State[S]] {
-=======
-/**
-  * Performs a forward interpretation of a whole program starting with a set of main methods.
-  *
-  * @tparam S The type of the states.
-  * @author Flurin Rindisbacher
-  */
-trait InterproceduralSilverForwardInterpreter[S <: State[S]]
-  extends SilverForwardInterpreter[S]
-    with LazyLogging {
-
-  import InterproceduralSilverInterpreter.ArgumentPrefix
-
->>>>>>> c9db130f
   val program: SilverProgramDeclaration
   val builder: SilverEntryStateBuilder[S]
   val methodEntryStates: MethodEntryStatesMap[S] = mutable.Map().withDefault(_ => mutable.Map())
@@ -139,6 +124,9 @@
 trait InterproceduralSilverForwardInterpreter[S <: State[S]]
   extends SilverForwardInterpreter[S]
     with LazyLogging with InterprocHelpers[S] {
+
+  import InterproceduralSilverInterpreter.ArgumentPrefix
+
 
   def executeInterprocedural(): ProgramResult[S] = {
     // execute the interpreter starting with all "main"-methods
@@ -305,13 +293,9 @@
     cfgResult
   }
 
-<<<<<<< HEAD
-  /*
-   *  initial() and cfg() only make sense in the intraprocedural case
-   */
-  override def initial: S = ???
-
-  override def cfg: SampleCfg = ???
+  // The entrypoint for an interprocedural analysis is executeInterprocedural()
+  // return the result of a/the main method when execute() is run
+  override def execute(): CfgResult[S] = executeInterprocedural().getResult(mainMethods.head)
 }
 
 trait InterproceduralSilverBackwardInterpreter[S <: State[S]]
@@ -324,11 +308,11 @@
     programResult
   }
 
-  override protected def initial(cfg: SampleCfg): S = {
+  override def initial(cfg: SampleCfg): S = {
     builder.build(program, findMethod(BlockPosition(cfg.exit.get, 0)))
   }
 
-  override protected def cfg(blockPosition: BlockPosition): SampleCfg = {
+  override def cfg(blockPosition: BlockPosition): SampleCfg = {
     findMethod(blockPosition).body
   }
 
@@ -357,7 +341,7 @@
     }
   }
 
-  override protected def executeStatement(statement: Statement, state: S, worklist: InterpreterWorklistType, programResult: CfgResultMapType[S]): S = statement match {
+  override protected def executeStatement(statement: Statement, state: S, worklist: InterpreterWorklist, programResult: CfgResultMapType[S]): S = statement match {
     case call@MethodCall(_, v: Variable, _, _, _, _) =>
       //TODO @flurin cleanup this mess
       //
@@ -423,7 +407,7 @@
     * @param current  The Block that was interpreted last
     * @param worklist The interpreters worklist
     */
-  override protected def onEntryBlockExecuted(current: BlockPosition, worklist: InterpreterWorklistType): Unit = {
+  override protected def onEntryBlockExecuted(current: BlockPosition, worklist: InterpreterWorklist): Unit = {
     /**
       * In the context insensitive analysis everytime a method has been analysed we enqueue all call locations
       * of this method. This way the new analysis results will be merged into the caller state.
@@ -483,15 +467,7 @@
     cfgResult
   }
 
-  /*
-   *  initial() and cfg() only make sense in the intraprocedural case
-   */
-  override def initial: S = ???
-
-  override def cfg: SampleCfg = ???
-=======
   // The entrypoint for an interprocedural analysis is executeInterprocedural()
   // return the result of a/the main method when execute() is run
   override def execute(): CfgResult[S] = executeInterprocedural().getResult(mainMethods.head)
->>>>>>> c9db130f
 }