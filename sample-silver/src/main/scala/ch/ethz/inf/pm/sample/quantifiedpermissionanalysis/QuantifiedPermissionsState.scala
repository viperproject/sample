--- conflicted
+++ resolved
@@ -7,125 +7,14 @@
 package ch.ethz.inf.pm.sample.quantifiedpermissionanalysis
 
 import ch.ethz.inf.pm.sample.abstractdomain._
-import ch.ethz.inf.pm.sample.execution.SilverState
-import ch.ethz.inf.pm.sample.oorepresentation.silver.sample.Expression
 import ch.ethz.inf.pm.sample.oorepresentation.{ProgramPoint, Type}
 import ch.ethz.inf.pm.sample.permissionanalysis.util.PermissionTree
 import com.typesafe.scalalogging.LazyLogging
 
 /**
-  * @param pp          The current program point.
-  * @param expr        The expression representing the current result.
-  * @param permissions A map from field names to the permission trees.
-  * @param isTop       The top flag.
-  * @param isBottom    The bottom flag.
   * @author Severin Münger
-  * @author Jerome Dohrau
+  *         Added on 28.08.17.
   */
-<<<<<<< HEAD
-case class QuantifiedPermissionsState(pp: ProgramPoint,
-                                      expr: ExpressionSet,
-                                      permissions: Map[String, PermissionTree],
-                                      isTop: Boolean,
-                                      isBottom: Boolean)
-  extends SilverState[QuantifiedPermissionsState]
-    with StateWithRefiningAnalysisStubs[QuantifiedPermissionsState]
-    with LazyLogging {
-
-  /* ------------------------------------------------------------------------- *
-   * LATTICE FUNCTIONS
-   */
-
-  override def factory(): QuantifiedPermissionsState = ???
-
-  override def top(): QuantifiedPermissionsState = {
-    logger.trace("top()")
-    copy(isTop = true, isBottom = false)
-  }
-
-  override def bottom(): QuantifiedPermissionsState = {
-    logger.trace("bottom()")
-    copy(isTop = false, isBottom = true)
-  }
-
-  override def lub(other: QuantifiedPermissionsState): QuantifiedPermissionsState = ???
-
-  override def glb(other: QuantifiedPermissionsState): QuantifiedPermissionsState = ???
-
-  override def widening(other: QuantifiedPermissionsState): QuantifiedPermissionsState = ???
-
-  override def lessEqual(other: QuantifiedPermissionsState): Boolean = ???
-
-  /* ------------------------------------------------------------------------- *
-   *
-   */
-
-  override def createVariableForArgument(x: VariableIdentifier, typ: Type): QuantifiedPermissionsState = ???
-
-  override def removeVariable(varExpr: VariableIdentifier): QuantifiedPermissionsState = ???
-
-  override def getFieldValue(obj: Expression, field: String, typ: Type): QuantifiedPermissionsState = ???
-
-  override def assume(condition: Expression): QuantifiedPermissionsState = {
-    val newPermissions = permissions.mapValues(_.assume(condition))
-    copy(permissions = newPermissions)
-  }
-
-  override def createVariable(x: VariableIdentifier, typ: Type, pp: ProgramPoint): QuantifiedPermissionsState = ???
-
-  override def assignVariable(x: Expression, right: Expression): QuantifiedPermissionsState = ???
-
-  override def setVariableToTop(varExpr: Expression): QuantifiedPermissionsState = ???
-
-  override def assignField(obj: Expression, field: String, right: Expression): QuantifiedPermissionsState = ???
-
-  override def setArgument(x: ExpressionSet, right: ExpressionSet): QuantifiedPermissionsState = ???
-
-  override def removeExpression(): QuantifiedPermissionsState = ???
-
-  override def throws(t: ExpressionSet): QuantifiedPermissionsState = ???
-
-  override def pruneVariables(filter: (VariableIdentifier) => Boolean): QuantifiedPermissionsState = ???
-
-  override def ids: IdentifierSet = ???
-
-  override def evalConstant(value: String, typ: Type, pp: ProgramPoint): QuantifiedPermissionsState = ???
-
-  override def before(pp: ProgramPoint): QuantifiedPermissionsState = copy(pp = pp)
-
-  override def pruneUnreachableHeap(): QuantifiedPermissionsState = ???
-
-  override def createObject(typ: Type, pp: ProgramPoint): QuantifiedPermissionsState = ???
-
-  override def setExpression(expr: ExpressionSet): QuantifiedPermissionsState = copy(expr = expr)
-
-  override def getVariableValue(id: Identifier): QuantifiedPermissionsState = ???
-
-  /* ------------------------------------------------------------------------- *
-   * STATE FUNCTIONS
-   */
-
-  override def inhale(expression: Expression): QuantifiedPermissionsState = {
-    // TODO: assume pure part of expression.
-    ???
-  }
-
-  override def exhale(expression: Expression): QuantifiedPermissionsState = {
-    // TODO: Maybe assert pure part of expression?
-    ???
-  }
-
-  /* ------------------------------------------------------------------------- *
-   * COPY FUNCTION
-   */
-
-  def copy(pp: ProgramPoint = pp,
-           expr: ExpressionSet = expr,
-           permissions: Map[String, PermissionTree] = permissions,
-           isTop: Boolean = isTop,
-           isBottom: Boolean = isBottom): QuantifiedPermissionsState =
-    QuantifiedPermissionsState(pp, expr, permissions, isTop, isBottom)
-=======
 case class QuantifiedPermissionsState(expr: ExpressionSet = ExpressionSet(), permissions: Map[String, PermissionTree] = Map()) extends SimpleState[QuantifiedPermissionsState]
   with StateWithRefiningAnalysisStubs[QuantifiedPermissionsState]
   with LazyLogging {
@@ -238,6 +127,9 @@
     */
   override def evalConstant(value: String, typ: Type, pp: ProgramPoint) = ???
 
+  /** Returns the current expression. */
+  override def expr = ???
+
   /** Gets the value of a variable.
     *
     * @param id The variable to access
@@ -341,5 +233,4 @@
     * @return bottom
     */
   override def isTop = ???
->>>>>>> 744ffce8
 }