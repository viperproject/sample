/*
 * This Source Code Form is subject to the terms of the Mozilla Public
 * License, v. 2.0. If a copy of the MPL was not distributed with this
 * file, You can obtain one at http://mozilla.org/MPL/2.0/.
 */

package ch.ethz.inf.pm.sample.oorepresentation.silver

import java.io.{File, PrintWriter}

import ch.ethz.inf.pm.sample.{StringCollector, SystemParameters}
import ch.ethz.inf.pm.sample.execution._
import ch.ethz.inf.pm.sample.abstractdomain._
import ch.ethz.inf.pm.sample.execution.InterproceduralSilverInterpreter.CallGraphMap
import ch.ethz.inf.pm.sample.execution._
import ch.ethz.inf.pm.sample.oorepresentation._
import ch.ethz.inf.pm.sample.reporting.Reporter
import ch.ethz.inf.pm.sample.{StringCollector, SystemParameters}
import org.jgrapht.DirectedGraph
import org.jgrapht.alg.StrongConnectivityInspector
import org.jgrapht.graph.DefaultDirectedGraph
import org.jgrapht.traverse.TopologicalOrderIterator
import viper.silver.ast.utility.Functions
import viper.silver.ast.utility.Functions.Factory
import viper.silver.{ast => sil}
import ch.ethz.inf.pm.sample.reporting.Reporter
import viper.carbon.CarbonVerifier

<<<<<<< HEAD
import scala.collection.JavaConverters._
import scala.collection.mutable

//import viper.silicon.Silicon
=======
>>>>>>> 3ae429d4

trait AbstractAnalysisRunner[S <: State[S]] {
  val compiler: SilverCompiler

  val analysis: SilverAnalysis[S]

  def program: SilverProgramDeclaration = compiler.program

  def run(compilable: Compilable): ProgramResult[S] = {
    compiler.compile(compilable)
    _run()
  }

  protected def prepareContext(): Unit = {
    SystemParameters.analysisOutput = new StringCollector
    SystemParameters.progressOutput = new StringCollector
    SystemParameters.resetOutput()

    SystemParameters.wideningLimit = 3
    //SystemParameters.compiler = compiler

    SystemParameters.resetNativeMethodsSemantics()
    SystemParameters.addNativeMethodsSemantics(compiler.getNativeMethodSemantics)
  }

  protected def _run(): ProgramResult[S] = {
    prepareContext()
    analysis.analyze(program)
  }

  def main(args: Array[String]): Unit = {
    run(Compilable.Path(new File(args(0)).toPath))
  }
}

/** Analysis runner for Silver programs. */
trait SilverAnalysisRunner[S <: State[S]]
  extends AbstractAnalysisRunner[S] {
  val compiler = new SilverCompiler()

  /** Runs the analysis on a given Silver program. */
  def run(program: sil.Program): ProgramResult[S] = {
    compiler.compileProgram(program)
    _run()
  }

  /** Runs the analysis on the Silver program whose name is passed as first argument and reports errors and warnings. */
  override def main(args: Array[String]): Unit = {
    val result = run(Compilable.Path(new File(args(0)).toPath)) // run the analysis

    println("\n******************\n* AnalysisResult *\n******************\n")
    if (Reporter.assertionViolations.isEmpty) println("No errors")
    for (e <- Reporter.assertionViolations) {
      println(e)
    } // error report
    println()
    if (Reporter.genericWarnings.isEmpty) println("No warnings")
    for (w <- Reporter.genericWarnings) {
      println(w)
    } // warning report
    println("\n***************\n* Exit States *\n***************\n")
    result.identifiers.foreach(ident => println(ident.name + "() -> " + result.getResult(ident).exitState()))
  }
}

/** Interprocedural analysis runner for Silver programs. */
trait InterproceduralSilverAnalysisRunner[S <: State[S]]
extends SilverAnalysisRunner[S] {

  override val analysis: InterproceduralSilverForwardAnalysis[S]

  override protected def _run(): ProgramResult[S] = {
    prepareContext()
    val result = DefaultProgramResult[S](program)
    val (condensedCallGraph, callsInProgram) = analyzeCallGraph(program)
    // analyze the methods in topological order of the condensed callgraph
    val topDownOrdered = {for(condensation <- new TopologicalOrderIterator(condensedCallGraph).asScala; method <- condensation.asScala) yield {
      method
    }}.toSeq
    analysis.analyze(program, topDownOrdered, callsInProgram)
  }

  /**
    * Analyze the given program an return a tuple of condensed Callgraph and a map containing all calls to each method.
    * The condensed callgraph uses sets of method declarations as nodes. These nodes are the connected components inside a call graph.
    * E.g. foo() calls bar(), bar() calls foo(), bar() calls baz(). The condensed graph will be:
    * set(foo, bar) -> set(baz)
    *
    * @param program
    * @return tuple of condensed call graph and map containing all method calls
    */
  private def analyzeCallGraph(program: SilverProgramDeclaration) : (DirectedGraph[java.util.Set[SilverMethodDeclaration], Functions.Edge[java.util.Set[SilverMethodDeclaration]]], CallGraphMap) = {
    // Most code was taken from ast.utility.Functions in silver repo!
    val callGraph = new DefaultDirectedGraph[SilverMethodDeclaration, Functions.Edge[SilverMethodDeclaration]](Factory[SilverMethodDeclaration]())
    var callsInProgram : CallGraphMap = Map().withDefault(_ => Set())

    for (f <- program.methods) {
      callGraph.addVertex(f)
    }

    def process(m: SilverMethodDeclaration, e: Statement) {
      e match {
        case MethodCall(_, method: Variable, _, _, _, _) => {
          callGraph.addEdge(m, program.methods.filter(_.name.name == method.getName).head)
          val pp = m.body.getBlockPosition(ProgramPointUtils.identifyingPP(e))
          val methodIdent = SilverIdentifier(method.getName)
          callsInProgram += (methodIdent -> (callsInProgram(methodIdent) + pp))
        }
        case _ => e.getChildren foreach(process(m, _))
      }
    }

    for (m <- program.methods;
         block <- m.body.blocks;
         statement<- block.elements){
      process(m, statement.merge)
    }

    val stronglyConnectedSets = new StrongConnectivityInspector(callGraph).stronglyConnectedSets().asScala
    val condensedCallGraph = new DefaultDirectedGraph(Factory[java.util.Set[SilverMethodDeclaration]]())

    /* Add each SCC as a vertex to the condensed call-graph */
    for (v <- stronglyConnectedSets) {
      condensedCallGraph.addVertex(v)
    }

    def condensationOf(m: SilverMethodDeclaration): java.util.Set[SilverMethodDeclaration] =
      stronglyConnectedSets.find(_ contains m).get

    /* Add edges from the call-graph (between individual functions) as edges
     * between their corresponding SCCs in the condensed call-graph, but only
     * if this does not result in a cycle.
     */
    for (e <- callGraph.edgeSet().asScala) {
      val sourceSet = condensationOf(e.source)
      val targetSet = condensationOf(e.target)

      if (sourceSet != targetSet)
        condensedCallGraph.addEdge(sourceSet, targetSet)
    }
    //TODO do we care about new CycleDetector(condensedCallGraph).detectCycles()
    (condensedCallGraph, callsInProgram)
  }
}

/** Specification Inference for Silver Programs.
  *
  * @author Caterina Urban
  * @tparam T The type of the specification.
  * @tparam S The type of the state.
  */
trait SilverInferenceRunner[T, S <: State[S] with SilverSpecification[T]]
  extends SilverAnalysisRunner[S] with SilverExtender[T, S] {

  /**
    * Extends a Silver program whose name is passed as first argument with
    * specifications inferred by the analysis.
    */
  def extend(args: Array[String]): sil.Program = {
    val results = run(Compilable.Path(new File(args(0)).toPath)) // run the analysis
    // extend the Silver program with inferred permission
    extendProgram(DefaultSilverConverter.prog, results)
  }

  /**
    * Exports a Silver program extended with inferred specifications.
    */
  def export(args: Array[String]): Unit = {
    val program = extend(args) // extend the program with permission inferred by the analysis
    println("\n********************\n* Extended Program *\n********************\n\n" + program)
    // create a file with the extended program
    val outName = args(0).split('.')(0) + "X.sil"
    val pw = new PrintWriter(new File(outName))
    pw.write(program.toString())
    pw.close()
  }

  /** Verifies a Silver program extended with inferred specifications using the Viper symbolic execution backend. */
  def verify(args: Array[String]): Unit = {
    val program = extend(args)
    // extend the program with permission inferred by the analysis
    // verified the extended program with Silicon/Carbon
    //val verifier = new Silicon()
    val verifier = CarbonVerifier()
    verifier.parseCommandLine(Seq("dummy.sil"))
    verifier.start()
    val result: viper.silver.verifier.VerificationResult = verifier.verify(program)
    println("\n***********************\n* Verification Result * " + result + "\n***********************")
  }

  override def main(args: Array[String]) {
    // run the analysis
    val extended = extend(args)

    // report errors and warnings
    println("\n******************\n* AnalysisResult *\n******************\n")
    if (Reporter.assertionViolations.isEmpty) println("No errors")
    for (e <- Reporter.assertionViolations) {
      println(e)
    } // error report
    println()
    if (Reporter.genericWarnings.isEmpty) println("No warnings")
    for (w <- Reporter.genericWarnings) {
      println(w)
    } // warning report

    // report extended program
    println("\n********************\n* Extended Program *\n********************\n\n" + extended)
    // create a file with the extended program
    //val copyName = args(0).split('.')(0) + ".sil.orig"
    //val cw = new PrintWriter(new File(copyName))
    //cw.write(DefaultSilverConverter.prog.toString); cw.close
    val outName = args(0).split('.')(0) + "X.sil"
    val ow = new PrintWriter(new File(outName))
    ow.write(extended.toString())
    ow.close()

    // verify the extended program with Silicon/Carbon
    // val verifier = new Silicon()
    var verifier = CarbonVerifier()
    verifier.parseCommandLine(Seq("dummy.sil"))
    verifier.start()
    val result: viper.silver.verifier.VerificationResult = verifier.verify(extended)
    println("\n***********************\n* Verification Result *\n***********************\n\n" + result)
  }

  override def toString = "Specification Inference"
}<|MERGE_RESOLUTION|>--- conflicted
+++ resolved
@@ -8,8 +8,6 @@
 
 import java.io.{File, PrintWriter}
 
-import ch.ethz.inf.pm.sample.{StringCollector, SystemParameters}
-import ch.ethz.inf.pm.sample.execution._
 import ch.ethz.inf.pm.sample.abstractdomain._
 import ch.ethz.inf.pm.sample.execution.InterproceduralSilverInterpreter.CallGraphMap
 import ch.ethz.inf.pm.sample.execution._
@@ -20,19 +18,14 @@
 import org.jgrapht.alg.StrongConnectivityInspector
 import org.jgrapht.graph.DefaultDirectedGraph
 import org.jgrapht.traverse.TopologicalOrderIterator
+import viper.carbon.CarbonVerifier
 import viper.silver.ast.utility.Functions
 import viper.silver.ast.utility.Functions.Factory
 import viper.silver.{ast => sil}
-import ch.ethz.inf.pm.sample.reporting.Reporter
-import viper.carbon.CarbonVerifier
-
-<<<<<<< HEAD
+
 import scala.collection.JavaConverters._
-import scala.collection.mutable
 
 //import viper.silicon.Silicon
-=======
->>>>>>> 3ae429d4
 
 trait AbstractAnalysisRunner[S <: State[S]] {
   val compiler: SilverCompiler
@@ -40,6 +33,22 @@
   val analysis: SilverAnalysis[S]
 
   def program: SilverProgramDeclaration = compiler.program
+
+  /**
+    * Returns the sequence of functions to analyze. By default these are all
+    * functions.
+    *
+    * @return The sequence of functions to analyze.
+    */
+  def functionsToAnalyze: Seq[SilverFunctionDeclaration] = compiler.allFunctions
+
+  /**
+    * Returns the sequence of methods to analyze. By default these are all
+    * methods.
+    *
+    * @return The sequence of methods to analyze.
+    */
+  def methodsToAnalyze: Seq[SilverMethodDeclaration] = compiler.allMethods
 
   def run(compilable: Compilable): ProgramResult[S] = {
     compiler.compile(compilable)
