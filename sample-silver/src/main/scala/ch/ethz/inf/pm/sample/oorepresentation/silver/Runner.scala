--- conflicted
+++ resolved
@@ -136,11 +136,7 @@
 
   override val analysis: BottomUpAnalysis[S]
 
-<<<<<<< HEAD
-  override protected def _run(): ProgramResult[S] = {
-=======
   override protected def _run(program: SilverProgramDeclaration): ProgramResult[S] = {
->>>>>>> c4c79e16
     prepareContext()
     // run the analysis starting at the bottom of the topological order
     analysis.analyze(program)
