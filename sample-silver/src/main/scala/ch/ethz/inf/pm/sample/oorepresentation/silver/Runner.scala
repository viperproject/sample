/*
 * This Source Code Form is subject to the terms of the Mozilla Public
 * License, v. 2.0. If a copy of the MPL was not distributed with this
 * file, You can obtain one at http://mozilla.org/MPL/2.0/.
 */

package ch.ethz.inf.pm.sample.oorepresentation.silver

import java.io.File

import ch.ethz.inf.pm.sample.abstractdomain._
import ch.ethz.inf.pm.sample.execution._
import ch.ethz.inf.pm.sample.oorepresentation._
import ch.ethz.inf.pm.sample.reporting.Reporter
import ch.ethz.inf.pm.sample.{StringCollector, SystemParameters}
<<<<<<< HEAD
import org.jgrapht.DirectedGraph
import org.jgrapht.alg.StrongConnectivityInspector
import org.jgrapht.graph.DefaultDirectedGraph
import org.jgrapht.traverse.TopologicalOrderIterator
import viper.silver.ast.utility.Functions
import viper.silver.ast.utility.Functions.Factory
=======
import viper.carbon.CarbonVerifier
import viper.silver.ast.Program
>>>>>>> c4c79e16
import viper.silver.{ast => sil}

//import viper.silicon.Silicon

trait AbstractAnalysisRunner[S <: State[S]] {
  val compiler: SilverCompiler

  val analysis: SilverAnalysis[S]

  def compile(compilable: Compilable): sil.Program =
    compiler.compile(compilable)

  def run(compilable: Compilable): ProgramResult[S] = {
    val program = compiler.compile(compilable)
    run(program)
  }

  def run(program: sil.Program): ProgramResult[S] = {
    val translated = compiler.toSample(program)
    _run(translated)
  }

  def run(program: SilverProgramDeclaration): ProgramResult[S] = {
    SystemParameters.tm = SilverTypeMap
    _run(program)
  }

  protected def prepareContext(): Unit = {
    SystemParameters.analysisOutput = new StringCollector
    SystemParameters.progressOutput = new StringCollector
    SystemParameters.resetOutput()

    SystemParameters.wideningLimit = 3
    //SystemParameters.compiler = compiler

    SystemParameters.resetNativeMethodsSemantics()
    SystemParameters.addNativeMethodsSemantics(compiler.getNativeMethodSemantics)
  }

  protected def _run(program: SilverProgramDeclaration): ProgramResult[S] = {
    prepareContext()
    analysis.analyze(program)
  }

  def main(args: Array[String]): Unit = {
    run(Compilable.Path(new File(args(0)).toPath))
  }
}

/** Analysis runner for Silver programs. */
trait SilverAnalysisRunner[S <: State[S]]
  extends AbstractAnalysisRunner[S] {
  val compiler = new SilverCompiler()

  /** Runs the analysis on the Silver program whose name is passed as first argument and reports errors and warnings. */
  override def main(args: Array[String]): Unit = {
    val result = run(Compilable.Path(new File(args(0)).toPath)) // run the analysis

    println("\n******************\n* AnalysisResult *\n******************\n")
    if (Reporter.assertionViolations.isEmpty) println("No errors")
    for (e <- Reporter.assertionViolations) {
      println(e)
    } // error report
    println()
    if (Reporter.genericWarnings.isEmpty) println("No warnings")
    for (w <- Reporter.genericWarnings) {
      println(w)
    } // warning report
    println("\n***************\n* Entry States *\n***************\n")
    result.identifiers.foreach(ident => println(ident.name + "() -> " + result.getResult(ident).entryState()))
    println("\n***************\n* Exit States *\n***************\n")
    result.identifiers.foreach(ident => println(ident.name + "() -> " + result.getResult(ident).exitState()))
  }
}

/**
  * Interprocedural analysis runner for Silver programs.
  *
  * Methods are added to the worklist according to the callgraph (top down)
  *
  * @author Flurin Rindisbacher
  *
  **/
trait InterproceduralSilverAnalysisRunner[S <: State[S]]
  extends SilverAnalysisRunner[S] {

  override val analysis: InterproceduralSilverAnalysis[S]

  override protected def _run(program: SilverProgramDeclaration): ProgramResult[S] = {
    prepareContext()
    analysis.analyze(program)
  }
}

/**
  * Interprocedural bottom up analysis runner for Silver programs.
  *
  * Methods at the  bottom of the topologically ordered call-graph (callee's) are analyzed first. Then their analysis result is reused for
  * the analysis of the callers
  *
  * @author Flurin Rindisbacher
  *
  **/
trait InterproceduralSilverBottomUpAnalysisRunner[S <: State[S]]
  extends InterproceduralSilverAnalysisRunner[S] {

  override val analysis: BottomUpAnalysis[S]

  override protected def _run(program: SilverProgramDeclaration): ProgramResult[S] = {
    prepareContext()
    // run the analysis starting at the bottom of the topological order
    analysis.analyze(program)
  }
<<<<<<< HEAD
=======

}

/** Specification Inference for Silver Programs.
  *
  * @author Caterina Urban
  * @tparam T The type of the specification.
  * @tparam S The type of the state.
  */
trait SilverInferenceRunner[T, S <: State[S] with SilverSpecification[T]]
  extends SilverAnalysisRunner[S] with SilverExtender[T, S] {

  /**
    * Extends a Silver program whose name is passed as first argument with
    * specifications inferred by the analysis.
    */
  def extend(args: Array[String]): sil.Program = {
    val results = run(Compilable.Path(new File(args(0)).toPath)) // run the analysis
    // extend the Silver program with inferred permission
    extendProgram(DefaultSilverConverter.prog, results)
  }

  /**
    * Exports a Silver program extended with inferred specifications.
    */
  def export(args: Array[String]): Unit = {
    val program = extend(args) // extend the program with permission inferred by the analysis
    println("\n********************\n* Extended Program *\n********************\n\n" + program)
    // create a file with the extended program
    val outName = args(0).split('.')(0) + "X.sil"
    val pw = new PrintWriter(new File(outName))
    pw.write(program.toString())
    pw.close()
  }

  /** Verifies a Silver program extended with inferred specifications using the Viper symbolic execution backend. */
  def verify(args: Array[String]): Unit = {
    val program = extend(args)
    // extend the program with permission inferred by the analysis
    // verified the extended program with Silicon/Carbon
    //val verifier = new Silicon()
    val verifier = CarbonVerifier()
    verifier.parseCommandLine(Seq("dummy.sil"))
    verifier.start()
    val result: viper.silver.verifier.VerificationResult = verifier.verify(program)
    println("\n***********************\n* Verification Result * " + result + "\n***********************")
  }

  override def main(args: Array[String]) {
    // run the analysis
    val extended = extend(args)

    // report errors and warnings
    println("\n******************\n* AnalysisResult *\n******************\n")
    if (Reporter.assertionViolations.isEmpty) println("No errors")
    for (e <- Reporter.assertionViolations) {
      println(e)
    } // error report
    println()
    if (Reporter.genericWarnings.isEmpty) println("No warnings")
    for (w <- Reporter.genericWarnings) {
      println(w)
    } // warning report

    // report extended program
    println("\n********************\n* Extended Program *\n********************\n\n" + extended)
    // create a file with the extended program
    //val copyName = args(0).split('.')(0) + ".sil.orig"
    //val cw = new PrintWriter(new File(copyName))
    //cw.write(DefaultSilverConverter.prog.toString); cw.close
    val outName = args(0).split('.')(0) + "X.sil"
    val ow = new PrintWriter(new File(outName))
    ow.write(extended.toString())
    ow.close()

    // verify the extended program with Silicon/Carbon
    // val verifier = new Silicon()
    var verifier = CarbonVerifier()
    verifier.parseCommandLine(Seq("dummy.sil"))
    verifier.start()
    val result: viper.silver.verifier.VerificationResult = verifier.verify(extended)
    println("\n***********************\n* Verification Result *\n***********************\n\n" + result)
  }

  override def toString = "Specification Inference"
}

/** Interprocedural Specification Inference for Silver Programs.
  *
  * @author Flurin Rindisbacher
  * @tparam T The type of the specification.
  * @tparam S The type of the state.
  */
trait InterproceduralSilverInferenceRunner[T, S <: State[S] with SilverSpecification[T]]
  extends SilverInferenceRunner[T, S] with InterproceduralSilverAnalysisRunner[S] {

  //
  // The SilverExtender usually only works with one CFG
  // But for the interprocedural case we need to access all the available CfgResults
  //
  var resultsToWorkWith: Seq[CfgResult[S]] = Seq()

  /**
    * Extends the given program using all results (meaning for different call-strings) seen in the analysis.
    *
    * @param program The program to extend.
    * @param results The result of the analysis.
    * @return The extended program
    */
  override def extendProgram(program: sil.Program, results: ProgramResult[S]): sil.Program = {
    // extend methods
    val extendedMethods = program.methods.map { method =>
      val identifier = SilverIdentifier(method.name)
      resultsToWorkWith = results.getTaggedResults(identifier).map(_._2).toSeq
      extendMethod(method, results.getResult(identifier))
    }

    // return extended program
    program.copy(methods = extendedMethods)(program.pos, program.info, program.errT)
  }
}

/**
  * Extend the given program using the results of a bottom-up analysis. In bottom-up analysis
  * we're not interested in all CfgResults but only those that are untagged or tagged with an empty call-string.
  * Example:
  * for the recursive function foo() the following CfgResults may exist:
  * (Untagged, Result1)
  * (foo, Result2)
  * (foo.foo, Result3)
  * etc.
  * We're only interested in the Untagged result. Meaning the result that assumes entryState = initial-state.
  *
  * @tparam T The type of the specification.
  * @tparam S The type of the state.
  */
trait InterproceduralSilverBottomUpInferenceRunner[T, S <: State[S] with SilverSpecification[T]]
  extends InterproceduralSilverInferenceRunner[T, S] {
  override def extendProgram(program: Program, results: ProgramResult[S]): Program = {
    val extendedMethods = program.methods.map { method =>
      val identifier = SilverIdentifier(method.name)
      resultsToWorkWith = Seq(results.getResult(identifier))
      extendMethod(method, results.getResult(identifier))
    }

    // return extended program
    program.copy(methods = extendedMethods)(program.pos, program.info, program.errT)
  }
>>>>>>> c4c79e16
}<|MERGE_RESOLUTION|>--- conflicted
+++ resolved
@@ -10,23 +10,12 @@
 
 import ch.ethz.inf.pm.sample.abstractdomain._
 import ch.ethz.inf.pm.sample.execution._
+import ch.ethz.inf.pm.sample.inference.{SilverExporter, SilverExtender, SilverInferenceRunner}
 import ch.ethz.inf.pm.sample.oorepresentation._
 import ch.ethz.inf.pm.sample.reporting.Reporter
 import ch.ethz.inf.pm.sample.{StringCollector, SystemParameters}
-<<<<<<< HEAD
-import org.jgrapht.DirectedGraph
-import org.jgrapht.alg.StrongConnectivityInspector
-import org.jgrapht.graph.DefaultDirectedGraph
-import org.jgrapht.traverse.TopologicalOrderIterator
-import viper.silver.ast.utility.Functions
-import viper.silver.ast.utility.Functions.Factory
-=======
-import viper.carbon.CarbonVerifier
 import viper.silver.ast.Program
->>>>>>> c4c79e16
 import viper.silver.{ast => sil}
-
-//import viper.silicon.Silicon
 
 trait AbstractAnalysisRunner[S <: State[S]] {
   val compiler: SilverCompiler
@@ -137,103 +126,19 @@
     // run the analysis starting at the bottom of the topological order
     analysis.analyze(program)
   }
-<<<<<<< HEAD
-=======
-
-}
-
-/** Specification Inference for Silver Programs.
-  *
-  * @author Caterina Urban
-  * @tparam T The type of the specification.
+
+}
+
+/** Interprocedural Specification Inference for Silver Programs.
+  *
+  * @author Flurin Rindisbacher
   * @tparam S The type of the state.
   */
-trait SilverInferenceRunner[T, S <: State[S] with SilverSpecification[T]]
-  extends SilverAnalysisRunner[S] with SilverExtender[T, S] {
-
-  /**
-    * Extends a Silver program whose name is passed as first argument with
-    * specifications inferred by the analysis.
-    */
-  def extend(args: Array[String]): sil.Program = {
-    val results = run(Compilable.Path(new File(args(0)).toPath)) // run the analysis
-    // extend the Silver program with inferred permission
-    extendProgram(DefaultSilverConverter.prog, results)
-  }
-
-  /**
-    * Exports a Silver program extended with inferred specifications.
-    */
-  def export(args: Array[String]): Unit = {
-    val program = extend(args) // extend the program with permission inferred by the analysis
-    println("\n********************\n* Extended Program *\n********************\n\n" + program)
-    // create a file with the extended program
-    val outName = args(0).split('.')(0) + "X.sil"
-    val pw = new PrintWriter(new File(outName))
-    pw.write(program.toString())
-    pw.close()
-  }
-
-  /** Verifies a Silver program extended with inferred specifications using the Viper symbolic execution backend. */
-  def verify(args: Array[String]): Unit = {
-    val program = extend(args)
-    // extend the program with permission inferred by the analysis
-    // verified the extended program with Silicon/Carbon
-    //val verifier = new Silicon()
-    val verifier = CarbonVerifier()
-    verifier.parseCommandLine(Seq("dummy.sil"))
-    verifier.start()
-    val result: viper.silver.verifier.VerificationResult = verifier.verify(program)
-    println("\n***********************\n* Verification Result * " + result + "\n***********************")
-  }
-
-  override def main(args: Array[String]) {
-    // run the analysis
-    val extended = extend(args)
-
-    // report errors and warnings
-    println("\n******************\n* AnalysisResult *\n******************\n")
-    if (Reporter.assertionViolations.isEmpty) println("No errors")
-    for (e <- Reporter.assertionViolations) {
-      println(e)
-    } // error report
-    println()
-    if (Reporter.genericWarnings.isEmpty) println("No warnings")
-    for (w <- Reporter.genericWarnings) {
-      println(w)
-    } // warning report
-
-    // report extended program
-    println("\n********************\n* Extended Program *\n********************\n\n" + extended)
-    // create a file with the extended program
-    //val copyName = args(0).split('.')(0) + ".sil.orig"
-    //val cw = new PrintWriter(new File(copyName))
-    //cw.write(DefaultSilverConverter.prog.toString); cw.close
-    val outName = args(0).split('.')(0) + "X.sil"
-    val ow = new PrintWriter(new File(outName))
-    ow.write(extended.toString())
-    ow.close()
-
-    // verify the extended program with Silicon/Carbon
-    // val verifier = new Silicon()
-    var verifier = CarbonVerifier()
-    verifier.parseCommandLine(Seq("dummy.sil"))
-    verifier.start()
-    val result: viper.silver.verifier.VerificationResult = verifier.verify(extended)
-    println("\n***********************\n* Verification Result *\n***********************\n\n" + result)
-  }
-
-  override def toString = "Specification Inference"
-}
-
-/** Interprocedural Specification Inference for Silver Programs.
-  *
-  * @author Flurin Rindisbacher
-  * @tparam T The type of the specification.
-  * @tparam S The type of the state.
-  */
-trait InterproceduralSilverInferenceRunner[T, S <: State[S] with SilverSpecification[T]]
-  extends SilverInferenceRunner[T, S] with InterproceduralSilverAnalysisRunner[S] {
+trait InterproceduralSilverInferenceRunner[S <: State[S]]
+  extends SilverInferenceRunner[S]
+    with SilverExtender[S]
+    with SilverExporter[S]
+    with InterproceduralSilverAnalysisRunner[S] {
 
   //
   // The SilverExtender usually only works with one CFG
@@ -259,6 +164,14 @@
     // return extended program
     program.copy(methods = extendedMethods)(program.pos, program.info, program.errT)
   }
+
+  override def exportProgram(program: Program, results: ProgramResult[S]): Unit = {
+    program.methods.foreach { method =>
+      val identifier = SilverIdentifier(method.name)
+      resultsToWorkWith = results.getTaggedResults(identifier).map(_._2).toSeq
+      exportMethod(method, results.getResult(identifier))
+    }
+  }
 }
 
 /**
@@ -272,20 +185,29 @@
   * etc.
   * We're only interested in the Untagged result. Meaning the result that assumes entryState = initial-state.
   *
-  * @tparam T The type of the specification.
   * @tparam S The type of the state.
   */
-trait InterproceduralSilverBottomUpInferenceRunner[T, S <: State[S] with SilverSpecification[T]]
-  extends InterproceduralSilverInferenceRunner[T, S] {
+trait InterproceduralSilverBottomUpInferenceRunner[S <: State[S]]
+  extends InterproceduralSilverInferenceRunner[S] {
+
   override def extendProgram(program: Program, results: ProgramResult[S]): Program = {
     val extendedMethods = program.methods.map { method =>
       val identifier = SilverIdentifier(method.name)
-      resultsToWorkWith = Seq(results.getResult(identifier))
-      extendMethod(method, results.getResult(identifier))
+      val result = results.getResult(identifier)
+      resultsToWorkWith = Seq(result)
+      extendMethod(method, result)
     }
 
     // return extended program
     program.copy(methods = extendedMethods)(program.pos, program.info, program.errT)
   }
->>>>>>> c4c79e16
+
+  override def exportProgram(program: Program, results: ProgramResult[S]): Unit = {
+    program.methods.foreach { method =>
+      val identifier = SilverIdentifier(method.name)
+      val result = results.getResult(identifier)
+      resultsToWorkWith = Seq(result)
+      exportMethod(method, result)
+    }
+  }
 }