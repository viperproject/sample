--- conflicted
+++ resolved
@@ -163,17 +163,6 @@
     cfgResult
   }
 
-<<<<<<< HEAD
-  protected def getPredecessorState(cfgResult: CfgResult[S], current: BlockPosition, edge: Edge[Statement, Statement]): S = {
-    current.index match {
-      case 0 => cfgResult.getStates(edge.source).last
-      // For offsets do not use the incoming edge but the state of the previous instruction of the CURRENT block
-      case _ => cfgResult.preStateAt(current)
-    }
-  }
-
-  protected def executeStatement(statement: Statement, state: S, worklist: mutable.Queue[BlockPosition]): S = {
-=======
   private def assumeCondition(condition: Statement, state: S): S = {
     val predecessor = state.before(ProgramPointUtils.identifyingPP(condition))
     val successor = condition.forwardSemantics(predecessor).testTrue()
@@ -183,8 +172,15 @@
     successor
   }
 
-  private def executeStatement(statement: Statement, state: S): S = {
->>>>>>> 890a4fd3
+  protected def getPredecessorState(cfgResult: CfgResult[S], current: BlockPosition, edge: Edge[Statement, Statement]): S = {
+    current.index match {
+      case 0 => cfgResult.getStates(edge.source).last
+      // For offsets do not use the incoming edge but the state of the previous instruction of the CURRENT block
+      case _ => cfgResult.preStateAt(current)
+    }
+  }
+
+  protected def executeStatement(statement: Statement, state: S, worklist: mutable.Queue[BlockPosition]): S = {
     val predecessor = state.before(ProgramPointUtils.identifyingPP(statement))
     val successor = statement.forwardSemantics(predecessor)
     logger.trace(predecessor.toString)
