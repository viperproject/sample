--- conflicted
+++ resolved
@@ -397,19 +397,11 @@
     * @param current  The Block that was interpreted last
     * @param worklist The interpreters worklist
     */
-<<<<<<< HEAD
   protected def onEntryBlockExecuted(current: WorklistElement, worklist: InterpreterWorklist): Unit = {}
-
-  def getSuccessorState(cfgResult: CfgResult[S], current: WorklistElement, edge: Either[SampleEdge, AuxiliaryEdge]): S = edge match {
-    case Left(e: SampleEdge) if current.pos.index == lastIndex(current.pos) => cfgResult.getStates(e.target).head
-    case _ => cfgResult.postStateAt(current.pos)
-=======
-  protected def onEntryBlockExecuted(current: BlockPosition, worklist: InterpreterWorklist): Unit = {}
-
+  
   def getSuccessorState(cfgResult: CfgResult[S], current: BlockPosition, edge: Either[SampleEdge, AuxiliaryEdge]): S = edge match {
     case Left(e: SampleEdge) if current.index == lastIndex(current) => cfgResult.getStates(e.target).head
     case _ => cfgResult.postStateAt(current)
->>>>>>> 03a360a2
   }
 
   def execute(cfgs: Seq[SampleCfg]): CfgResultsType[S] = {
