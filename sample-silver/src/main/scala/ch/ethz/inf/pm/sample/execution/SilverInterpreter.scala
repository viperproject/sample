--- conflicted
+++ resolved
@@ -8,13 +8,8 @@
 
 import ch.ethz.inf.pm.sample.SystemParameters
 import ch.ethz.inf.pm.sample.abstractdomain._
-<<<<<<< HEAD
-import ch.ethz.inf.pm.sample.execution.SampleCfg.SampleEdge
-import ch.ethz.inf.pm.sample.execution.SilverInterpreter.{CfgResultMapType, InterpreterWorklistType}
-=======
 import ch.ethz.inf.pm.sample.execution.SampleCfg.{SampleBlock, SampleEdge}
 import ch.ethz.inf.pm.sample.execution.SilverInterpreter.{CfgResultMapType, InterpreterWorklist}
->>>>>>> c9db130f
 import ch.ethz.inf.pm.sample.oorepresentation._
 import ch.ethz.inf.pm.sample.permissionanalysis._
 import com.typesafe.scalalogging.LazyLogging
@@ -61,18 +56,6 @@
     * @return The result of the execution.
     */
   def execute(): CfgResult[S]
-
-  /**
-    * Looks up a cfg for a given BlockPosition
-    *
-    * @param blockPosition the BlockPosition
-    * @return the SampleCfg containing this block
-    */
-  protected def cfg(blockPosition: BlockPosition): SampleCfg = cfg
-
-  protected def initial(cfg: SampleCfg): S = this.initial
-
-  protected def bottom(cfg: SampleCfg): S = initial(cfg).bottom()
 
   /**
     * Initializes the result of the execution.
@@ -135,14 +118,6 @@
     }).toMap
   }
 
-<<<<<<< HEAD
-  override def execute(): CfgResult[S] = {
-    val result = execute(Seq(cfg))
-    result(cfg)
-  }
-
-=======
->>>>>>> c9db130f
   def execute(cfgs: Seq[SampleCfg]): CfgResultMapType[S] = {
     // initialize cfg result
     val cfgResults = initializeProgramResult(cfgs)
@@ -316,17 +291,7 @@
   extends SilverInterpreter[S]
     with LazyLogging {
 
-<<<<<<< HEAD
-=======
-  def cfg: SampleCfg
-
-  def initial: S
-
->>>>>>> c9db130f
-  override def execute(): CfgResult[S] = {
-    val result = execute(Seq(cfg))
-    result(cfg)
-  }
+  def bottom(cfg: SampleCfg): S = initial(cfg).bottom()
 
   //TODO @flurin block.elements.size is quite costly. fix this
   /**
@@ -335,7 +300,7 @@
     * @param current  The Block that was interpreted last
     * @param worklist The interpreters worklist
     */
-  protected def onEntryBlockExecuted(current: BlockPosition, worklist: InterpreterWorklistType): Unit = {}
+  protected def onEntryBlockExecuted(current: BlockPosition, worklist: InterpreterWorklist): Unit = {}
 
   def getSuccessorState(cfgResult: CfgResult[S], current: BlockPosition, edge: Either[SampleEdge, AuxiliaryEdge]): S = edge match {
     case Left(e: SampleEdge) if current.index == current.block.elements.size - 1 => cfgResult.getStates(e.target).head
@@ -350,7 +315,7 @@
     val starts = cfgs.flatMap(_.exit).toList
 
     // prepare data structures
-    val worklist: InterpreterWorklistType = mutable.Queue()
+    val worklist: InterpreterWorklist = mutable.Queue()
     cfgs.foreach(c => if (c.exit.isDefined) worklist.enqueue((BlockPosition(c.exit.get, c.exit.get.elements.size - 1), false)))
     val iterations = mutable.Map[BlockPosition, Int]()
 
@@ -477,7 +442,7 @@
     predecessor
   }
 
-  protected def executeStatement(statement: Statement, state: S, worklist: InterpreterWorklistType, programResult: CfgResultMapType[S]): S = {
+  protected def executeStatement(statement: Statement, state: S, worklist: InterpreterWorklist, programResult: CfgResultMapType[S]): S = {
     val successor = state.before(ProgramPointUtils.identifyingPP(statement))
     val predecessor = statement.backwardSemantics(successor)
     logger.trace(successor.toString)
@@ -538,7 +503,7 @@
   * @author Jerome Dohrau
   * @author Caterina Urban
   */
-case class FinalResultBackwardInterpreter[S <: State[S]](override val cfg: SampleCfg, override val initial: S)
+case class FinalResultBackwardInterpreter[S <: State[S]](cfg: SampleCfg, initial: S)
   extends SilverBackwardInterpreter[S] {
   override protected def initializeResult(cfg: SampleCfg, state: S): CfgResult[S] = {
     val cfgResult = FinalCfgResult[S](cfg)
@@ -549,4 +514,9 @@
   override def initial(cfg: SampleCfg): S = initial
 
   override def cfg(blockPosition: BlockPosition): SampleCfg = cfg
+
+  override def execute(): CfgResult[S] = {
+    val result = execute(Seq(cfg))
+    result(cfg)
+  }
 }