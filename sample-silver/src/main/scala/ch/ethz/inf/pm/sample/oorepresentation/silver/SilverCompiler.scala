/*
 * This Source Code Form is subject to the terms of the Mozilla Public
 * License, v. 2.0. If a copy of the MPL was not distributed with this
 * file, You can obtain one at http://mozilla.org/MPL/2.0/.
 */

package ch.ethz.inf.pm.sample.oorepresentation.silver

<<<<<<< HEAD
import java.nio.file.Files
=======
import ch.ethz.inf.pm.sample.oorepresentation._
import java.nio.file.{Files, Paths}
>>>>>>> a19a4adc
import java.text.ParseException

import ch.ethz.inf.pm.sample.SystemParameters
import ch.ethz.inf.pm.sample.abstractdomain.TypeMap
import ch.ethz.inf.pm.sample.oorepresentation.{Type, _}
import ch.ethz.inf.pm.sample.permissionanalysis.SilverSemantics
import ch.ethz.inf.pm.sample.quantifiedpermissionanalysis.QuantifiedPermissionMethodSemantics
import viper.silver.ast.SourcePosition
import viper.silver.parser.{FastParser, _}
import viper.silver.verifier.ParseError
import viper.silver.{ast => sil}

import scala.io.Source

/**
  * TODO: Make the silver compiler extend the compiler interface once the rest of Sample also uses the new control flow graph
  */
class SilverCompiler {

  /**
    * TODO: Does not support directories (multiple files) as input at the moment.
    * TODO: Contains absolutely no error handling.
    */
  def compile(compilable: Compilable): sil.Program = {
    val (parseResult, label) = compilable match {
      case Compilable.Path(file) =>
        val input = Source.fromInputStream(Files.newInputStream(file)).mkString
        (FastParser.parse(input, file), file)
      case Compilable.Code(label, input) =>
        // input will be parsed but we'll need to pass in a valid Path object anyway. Let's use the working dir for this.
        (FastParser.parse(input, Paths.get(".").toAbsolutePath().normalize()), label)
      case _ => throw new UnsupportedOperationException("Compilable " + compilable + " not supported by this compiler")
    }
    val parsed = parseResult match {
      case fastparse.core.Parsed.Success(e: PProgram, _) =>
        e.initProperties()
        e
      case fastparse.core.Parsed.Failure(msg, next, extra) =>
        throw new ParseException(s"$msg in $label at ${extra.line}:${extra.col}", 0)
      case ParseError(msg, pos) =>
        val (line, col) = pos match {
          case SourcePosition(_, line, col) => (line, col)
          case FilePosition(_, line, col) => (line, col)
          case _ => ??? // should never happen
        }
        throw new ParseException(s"$msg in $label at $line:$col", 0)
    }

    Resolver(parsed).run
    Translator(parsed).translate.get
  }

  def toSample(program: sil.Program): SilverProgramDeclaration = {
    SystemParameters.tm = SilverTypeMap
    DefaultSilverConverter.convert(program)
  }

<<<<<<< HEAD
  def program: SilverProgramDeclaration =
    prog.get

  def allFunctions: Seq[SilverFunctionDeclaration] =
    program.functions

  def allMethods: Seq[SilverMethodDeclaration] =
    program.methods

  def getNativeMethodSemantics: List[NativeMethodSemantics] = ArithmeticAndBooleanNativeMethodSemantics :: RichNativeMethodSemantics :: QuantifiedPermissionMethodSemantics :: SilverSemantics :: Nil

=======
  def getNativeMethodSemantics: List[NativeMethodSemantics] =
    ArithmeticAndBooleanNativeMethodSemantics :: RichNativeMethodSemantics :: SilverSemantics :: Nil
>>>>>>> a19a4adc
}

object SilverTypeMap extends TypeMap {
  override val Int: Type = IntType
  override val Float: Type = TopType
  override val String: Type = TopType
  override val Boolean: Type = BoolType
  override val Bottom: Type = BottomType
  override val Top: Type = TopType
}
<|MERGE_RESOLUTION|>--- conflicted
+++ resolved
@@ -1,97 +1,78 @@
-/*
- * This Source Code Form is subject to the terms of the Mozilla Public
- * License, v. 2.0. If a copy of the MPL was not distributed with this
- * file, You can obtain one at http://mozilla.org/MPL/2.0/.
- */
-
-package ch.ethz.inf.pm.sample.oorepresentation.silver
-
-<<<<<<< HEAD
-import java.nio.file.Files
-=======
-import ch.ethz.inf.pm.sample.oorepresentation._
-import java.nio.file.{Files, Paths}
->>>>>>> a19a4adc
-import java.text.ParseException
-
-import ch.ethz.inf.pm.sample.SystemParameters
-import ch.ethz.inf.pm.sample.abstractdomain.TypeMap
-import ch.ethz.inf.pm.sample.oorepresentation.{Type, _}
-import ch.ethz.inf.pm.sample.permissionanalysis.SilverSemantics
-import ch.ethz.inf.pm.sample.quantifiedpermissionanalysis.QuantifiedPermissionMethodSemantics
-import viper.silver.ast.SourcePosition
-import viper.silver.parser.{FastParser, _}
-import viper.silver.verifier.ParseError
-import viper.silver.{ast => sil}
-
-import scala.io.Source
-
-/**
-  * TODO: Make the silver compiler extend the compiler interface once the rest of Sample also uses the new control flow graph
-  */
-class SilverCompiler {
-
-  /**
-    * TODO: Does not support directories (multiple files) as input at the moment.
-    * TODO: Contains absolutely no error handling.
-    */
-  def compile(compilable: Compilable): sil.Program = {
-    val (parseResult, label) = compilable match {
-      case Compilable.Path(file) =>
-        val input = Source.fromInputStream(Files.newInputStream(file)).mkString
-        (FastParser.parse(input, file), file)
-      case Compilable.Code(label, input) =>
-        // input will be parsed but we'll need to pass in a valid Path object anyway. Let's use the working dir for this.
-        (FastParser.parse(input, Paths.get(".").toAbsolutePath().normalize()), label)
-      case _ => throw new UnsupportedOperationException("Compilable " + compilable + " not supported by this compiler")
-    }
-    val parsed = parseResult match {
-      case fastparse.core.Parsed.Success(e: PProgram, _) =>
-        e.initProperties()
-        e
-      case fastparse.core.Parsed.Failure(msg, next, extra) =>
-        throw new ParseException(s"$msg in $label at ${extra.line}:${extra.col}", 0)
-      case ParseError(msg, pos) =>
-        val (line, col) = pos match {
-          case SourcePosition(_, line, col) => (line, col)
-          case FilePosition(_, line, col) => (line, col)
-          case _ => ??? // should never happen
-        }
-        throw new ParseException(s"$msg in $label at $line:$col", 0)
-    }
-
-    Resolver(parsed).run
-    Translator(parsed).translate.get
-  }
-
-  def toSample(program: sil.Program): SilverProgramDeclaration = {
-    SystemParameters.tm = SilverTypeMap
-    DefaultSilverConverter.convert(program)
-  }
-
-<<<<<<< HEAD
-  def program: SilverProgramDeclaration =
-    prog.get
-
-  def allFunctions: Seq[SilverFunctionDeclaration] =
-    program.functions
-
-  def allMethods: Seq[SilverMethodDeclaration] =
-    program.methods
-
-  def getNativeMethodSemantics: List[NativeMethodSemantics] = ArithmeticAndBooleanNativeMethodSemantics :: RichNativeMethodSemantics :: QuantifiedPermissionMethodSemantics :: SilverSemantics :: Nil
-
-=======
-  def getNativeMethodSemantics: List[NativeMethodSemantics] =
-    ArithmeticAndBooleanNativeMethodSemantics :: RichNativeMethodSemantics :: SilverSemantics :: Nil
->>>>>>> a19a4adc
-}
-
-object SilverTypeMap extends TypeMap {
-  override val Int: Type = IntType
-  override val Float: Type = TopType
-  override val String: Type = TopType
-  override val Boolean: Type = BoolType
-  override val Bottom: Type = BottomType
-  override val Top: Type = TopType
-}
+/*
+ * This Source Code Form is subject to the terms of the Mozilla Public
+ * License, v. 2.0. If a copy of the MPL was not distributed with this
+ * file, You can obtain one at http://mozilla.org/MPL/2.0/.
+ */
+
+package ch.ethz.inf.pm.sample.oorepresentation.silver
+
+import java.nio.file.{Files, Paths}
+import java.text.ParseException
+
+import ch.ethz.inf.pm.sample.SystemParameters
+import ch.ethz.inf.pm.sample.abstractdomain.TypeMap
+import ch.ethz.inf.pm.sample.oorepresentation.{Type, _}
+import ch.ethz.inf.pm.sample.permissionanalysis.SilverSemantics
+import ch.ethz.inf.pm.sample.quantifiedpermissionanalysis.QuantifiedPermissionMethodSemantics
+import viper.silver.ast.SourcePosition
+import viper.silver.parser.{FastParser, _}
+import viper.silver.verifier.ParseError
+import viper.silver.{ast => sil}
+
+import scala.io.Source
+
+/**
+  * TODO: Make the silver compiler extend the compiler interface once the rest of Sample also uses the new control flow graph
+  */
+class SilverCompiler {
+
+  /**
+    * TODO: Does not support directories (multiple files) as input at the moment.
+    * TODO: Contains absolutely no error handling.
+    */
+  def compile(compilable: Compilable): sil.Program = {
+    val (parseResult, label) = compilable match {
+      case Compilable.Path(file) =>
+        val input = Source.fromInputStream(Files.newInputStream(file)).mkString
+        (FastParser.parse(input, file), file)
+      case Compilable.Code(label, input) =>
+        // input will be parsed but we'll need to pass in a valid Path object anyway. Let's use the working dir for this.
+        (FastParser.parse(input, Paths.get(".").toAbsolutePath().normalize()), label)
+      case _ => throw new UnsupportedOperationException("Compilable " + compilable + " not supported by this compiler")
+    }
+    val parsed = parseResult match {
+      case fastparse.core.Parsed.Success(e: PProgram, _) =>
+        e.initProperties()
+        e
+      case fastparse.core.Parsed.Failure(msg, next, extra) =>
+        throw new ParseException(s"$msg in $label at ${extra.line}:${extra.col}", 0)
+      case ParseError(msg, pos) =>
+        val (line, col) = pos match {
+          case SourcePosition(_, line, col) => (line, col)
+          case FilePosition(_, line, col) => (line, col)
+          case _ => ??? // should never happen
+        }
+        throw new ParseException(s"$msg in $label at $line:$col", 0)
+    }
+
+    Resolver(parsed).run
+    Translator(parsed).translate.get
+  }
+
+  def toSample(program: sil.Program): SilverProgramDeclaration = {
+    SystemParameters.tm = SilverTypeMap
+    DefaultSilverConverter.convert(program)
+  }
+
+  def getNativeMethodSemantics: List[NativeMethodSemantics] = ArithmeticAndBooleanNativeMethodSemantics :: RichNativeMethodSemantics :: QuantifiedPermissionMethodSemantics :: SilverSemantics :: Nil
+
+}
+
+object SilverTypeMap extends TypeMap {
+  override val Int: Type = IntType
+  override val Float: Type = TopType
+  override val String: Type = TopType
+  override val Boolean: Type = BoolType
+  override val Bottom: Type = BottomType
+  override val Top: Type = TopType
+}