--- conflicted
+++ resolved
@@ -200,18 +200,13 @@
       st = st.createVariable(exp, formalRetVar.typ, DummyProgramPoint).assignVariable(exp, ExpressionSet(formalRetVar.variable.id))
       (targetVar, exp)
     }
-<<<<<<< HEAD
-    st = st.ids.toSetOrFail // let's remove all non temporary variables
+    st = st.ids.toSet // let's remove all non temporary variables
       .filter(id => !(id.getName.startsWith(ReturnPrefix) || id.getName.startsWith(ArgumentPrefix)))
-=======
-    st = st.ids.toSet // let's remove all non temporary-ret-variables
-      .filter(id => !id.getName.startsWith(ReturnPrefix))
->>>>>>> 3ea27d3a
       .foldLeft(st)((st, ident) => st.removeVariable(ExpressionSet(ident)))
     // map return values to temp variables
     val joinedState = returnVariableMapping.foldLeft(this.command(UnifyCommand(st)))((st: State[S], tuple) => (st.assignVariable _).tupled(tuple))
     // and remove all temporary ret/arg variables
-    joinedState.ids.toSetOrFail
+    joinedState.ids.toSet
       .filter(id => (id.getName.startsWith(ReturnPrefix) || id.getName.startsWith(ArgumentPrefix)))
       .foldLeft(joinedState)((st, ident) => st.removeVariable(ExpressionSet(ident)))
   }
@@ -237,18 +232,12 @@
       st = st.createVariable(exp, formalArgVar.typ, DummyProgramPoint).assignVariable(ExpressionSet(formalArgVar.variable.id), exp)
       (exp, argVar)
     }
-<<<<<<< HEAD
-    st = st.ids.toSetOrFail // let's remove all non temporary variables
+    st = st.ids.toSet // let's remove all non temporary variables
       .filter(id => !(id.getName.startsWith(ReturnPrefix) || id.getName.startsWith(ArgumentPrefix)))
       .foldLeft(st)((st, ident) => st.removeVariable(ExpressionSet(ident)))
-=======
-    st = st.ids.toSet // let's remove all non ret_# variables
-      .filter(id => ! id.getName.startsWith(ArgumentPrefix))
-      .foldLeft(st)((st, ident)=> st.removeVariable(ExpressionSet(ident)))
->>>>>>> 3ea27d3a
     // map return values to temp variables and remove all temporary ret_# variables
     val joinedState = argVariableMapping.foldLeft(this.command(UnifyCommand(st)))((st: State[S], tuple) => (st.assignVariable _).tupled(tuple))
-    joinedState.ids.toSetOrFail
+    joinedState.ids.toSet
       .filter(id => (id.getName.startsWith(ReturnPrefix) || id.getName.startsWith(ArgumentPrefix)))
       .foldLeft(joinedState)((st, ident) => st.removeVariable(ExpressionSet(ident)))
   }
