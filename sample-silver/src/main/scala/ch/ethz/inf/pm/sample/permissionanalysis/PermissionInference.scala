/*
 * This Source Code Form is subject to the terms of the Mozilla Public
 * License, v. 2.0. If a copy of the MPL was not distributed with this
 * file, You can obtain one at http://mozilla.org/MPL/2.0/.
 */

package ch.ethz.inf.pm.sample.permissionanalysis

import ch.ethz.inf.pm.sample.abstractdomain.{AccessPathIdentifier, Identifier, VariableIdentifier}
import ch.ethz.inf.pm.sample.analysis.{AliasAnalysisEntryStateBuilder, AliasAnalysisState, SimpleAliasAnalysisState}
import ch.ethz.inf.pm.sample.domain.HeapNode.NullNode
import ch.ethz.inf.pm.sample.domain.{AliasDomain, HeapNode, MayAliasGraph, MustAliasGraph}
import ch.ethz.inf.pm.sample.execution.SampleCfg.SampleEdge
import ch.ethz.inf.pm.sample.execution.{BlockPosition, CfgResult, SilverAnalysis}
import ch.ethz.inf.pm.sample.inference.{SilverExtender, SilverInferenceRunner}
import ch.ethz.inf.pm.sample.oorepresentation.silver._
import ch.ethz.inf.pm.sample.permissionanalysis.PermissionAnalysisState.SimplePermissionAnalysisState
import ch.ethz.inf.pm.sample.permissionanalysis.PermissionAnalysisTypes.AccessPath
import ch.ethz.inf.pm.sample.permissionanalysis.util.Permission.Fractional
import ch.ethz.inf.pm.sample.permissionanalysis.util.{Context, Permission, PermissionTree}
<<<<<<< HEAD
import viper.silver.ast.{LocalVarDecl, Method}
=======
import ch.ethz.inf.pm.sample.permissionanalysis.util._
>>>>>>> a19a4adc
import viper.silver.{ast => sil}

trait PermissionInferenceRunner[T <: PermissionAnalysisState[T, A, May, Must], A <: AliasAnalysisState[A, May, Must], May <: AliasDomain[May, HeapNode], Must <: AliasDomain[Must, HeapNode]]
  extends SilverInferenceRunner[T] {

  import ExpressionGenerator._

  /**
    * The flag indicating whether there is a read permission mentioned in the
    * specifications.
    */
  protected var read: Boolean = false

  override def inferPreconditions(method: sil.Method, result: CfgResult[T]): Seq[sil.Exp] = {
    val position = firstPosition(result.cfg.entry)
    val state = result.preStateAt(position)
    extendSpecifications(method.pres, state)
  }

  override def inferPostconditions(method: sil.Method, result: CfgResult[T]): Seq[sil.Exp] = {
    val position = lastPosition(result.cfg.exit.get)
    val state = result.postStateAt(position)
    extendSpecifications(method.posts, state, true)
  }

  override def inferInvariants(loop: sil.While, result: CfgResult[T]): Seq[sil.Exp] = {
    val position = getLoopPosition(loop, result.cfg)
    val aliases = Context.getAliases[A]
    val state = result.preStateAt(position)
    val tree = state.stack.foldLeftTrees(PermissionTree.empty)(_ lub _)

    def getAliasState(edges: Seq[SampleEdge]): A = edges
      .map(edge => aliases.postStateAt(lastPosition(edge.source)))
      .fold(aliases.bottom)(_ lub _)

    def createConstraint(aliasState: A): sil.Exp = {
      val parts = state.stack.headPaths
        .filter(path => tree.extract(path)._2.nonEmpty())
        .map { path =>
          // TODO: Handle summary and unknown nodes
          val leftPath = path.map(_.getName)
          val left = access(leftPath, sil.Ref)
          val target = if (path.length == 1) path.head else AccessPathIdentifier(path)
          val equalities = aliasState.may.getValue(target)
            .filter(_ != NullNode)
            .map { node =>
              val rightPath = node.getName.split("\\.")
              val right =
                if (rightPath.length == 1) access(rightPath, sil.Ref)
                else old(access(rightPath, sil.Ref))
              equal(left, right)
            }
          or(equalities)
        }
      and(parts)
    }

<<<<<<< HEAD
  override def formalArguments(existing: Seq[LocalVarDecl], state: T) = existing

  /**
    * Modifies the list of fields of a new statement using specifications
    * provided by the given state.
    *
    * @param existing The existing list of fields.
    * @param state    The state providing the specifications.
    * @return The modified list of fields.
    */
  override def fields(existing: Seq[sil.Field], state: T): Seq[sil.Field] = {
=======
    val edges = result.cfg.inEdges(position.block)
    val zero = getAliasState(edges.filter(_.isIn))
    val more = getAliasState(edges.filterNot(_.isIn))

    val constraints = or(createConstraint(zero), createConstraint(more))
    extendSpecifications(loop.invs, state) ++ Seq(constraints)
  }

  override def inferFields(newStmt: sil.NewStmt, position: BlockPosition, result: CfgResult[T]): Seq[sil.Field] = {
>>>>>>> a19a4adc
    // extract specifications from state
    val state = result.preStateAt(position)
    val specifications = state.specifications.foldLeftTrees[PermissionTree](PermissionTree.Bottom)(_ lub _)

    // TODO: Report if infeasible permissions are inferred.

    val inferred = specifications match {
      case tree: PermissionTree.Inner =>
        tree.children.flatMap { case (field, subtree) =>
          val permission = subtree.permission()
          if (permission.isNone) None
          else Some(createSilverField(field, state))
        }
    }

    (newStmt.fields ++ inferred).distinct
  }

  /**
    * Extends the list of expressions using specifications provided by the given
    * state.
    *
    * NOTE:
    * The flag that indicates whether the specifications should be made self-
    * framing is a bit of a hack to deal with postconditions. Maybe this can be
    * solved more elegantly.
    *
    * @param existing The list of expressions.
    * @param state    The state providing the specifications.
    * @return The extended list of expressions.
    */
  private def extendSpecifications(existing: Seq[sil.Exp], state: T, makeSelfFraming: Boolean = false): Seq[sil.Exp] = {
    val inferredSpecifications = state.specifications
    val (existingSpecifications, unknown) = extractSpecifications(existing, state)
    val specifications = inferredSpecifications.headTree plus existingSpecifications

    val framed = if (makeSelfFraming) {
      specifications.map() { case (_, tree) =>
        val permission = tree.permission()
        if (permission.isSome || tree.isEmpty) permission
        else Permission.read
      }
    } else specifications

    createSilverSpecifications(framed, state) ++ unknown
  }

  /**
    * Extracts permissions from the given expressions.
    *
    * @param expressions The expressions.
    * @param state       The state storing additional information.
    * @return A tuple containing the extracted permissions and the unknown part of the specifications.
    */
  private def extractSpecifications(expressions: Seq[sil.Exp], state: T): (PermissionTree, Seq[sil.Exp]) =
    expressions.foldLeft((PermissionTree.empty, Seq.empty[sil.Exp])) {
      case ((specs, unknown), expression) =>
        val (s, u) = extractPermissions(expression, state)
        (specs plus s, unknown ++ u)
    }

  /**
    * Extracts permissions from the given expression.
    *
    * @param expression The expression.
    * @param state      The state storing additional information.
    * @return A tuple containing the extracted permissions and the unknown
    *         part of the specifications.
    */
  private def extractPermissions(expression: sil.Exp, state: T): (PermissionTree, Seq[sil.Exp]) = expression match {
    case sil.And(left, right) =>
      val (lSpecs, lUnknown) = extractPermissions(left, state)
      val (rSpecs, rUnknown) = extractPermissions(right, state)
      (lSpecs plus rSpecs, lUnknown ++ rUnknown)
    case sil.FieldAccessPredicate(location, permission) =>
      // helper function to convert an expression into an access path
      def accessPath(expression: sil.Exp): AccessPath = expression match {
        case sil.LocalVar(name) =>
          List(VariableIdentifier(name)(RefType()))
        case sil.FieldAccess(receiver, field) =>
          val typ = Context.getField(field.name).map(_.typ).getOrElse(TopType)
          accessPath(receiver) :+ VariableIdentifier(field.name)(typ)
      }

      // helper function to convert an expression into a permission
      def permissionAmount(expression: sil.Exp): Permission = expression match {
        case sil.NoPerm() =>
          Permission.none
        case sil.FullPerm() =>
          Permission.write
        case sil.FractionalPerm(sil.IntLit(numerator), sil.IntLit(denominator)) =>
          Permission.fractional(numerator.toInt, denominator.toInt)
        case sil.LocalVar(name) if name == "read" =>
          Permission.read
        case sil.PermAdd(left, right) =>
          permissionAmount(left) plus permissionAmount(right)
      }

      val path = accessPath(location)
      val amount = permissionAmount(permission)

      (PermissionTree.create(path, amount), Seq.empty)
    case unknown => (PermissionTree.empty, Seq(unknown))
  }

  /**
    * Creates a list of Silver specifications from the given permission tree.
    *
    * @param specifications The given permission tree.
    * @param state          The stater storing additional information.
    * @return A list of Silver specifications.
    */
  private def createSilverSpecifications(specifications: PermissionTree, state: T): Seq[sil.Exp] = {
    read = read || specifications.fold(false) {
      case (result, (path, tree)) =>
        val xp = path
        val xt = tree
        result || (xp.length > 1 && (xt.permission() match {
          case Fractional(_, _, rd) => rd > 0
          case _ => false
        }))
    }

    specifications.tuples().flatMap {
      case (location, permission) if location.length >= 2 =>
        Some(createSilverFieldAccessPredicate(location, permission, state))
      case _ => None
    }
  }

  /**
    * Creates a Silver field access predicate for the given location with the
    * given amount of permission.
    *
    * @param location   The access path representing the location.
    * @param permission The amount of permission.
    * @param state      The state storing additional information.
    * @return A Silver field access predicate.
    */
  private def createSilverFieldAccessPredicate(location: AccessPath, permission: Permission, state: T): sil.FieldAccessPredicate = {
    val fieldAccess = createSilverFieldAccess(location, state)
    val permissionAmount = createSilverPermissionAmount(permission, state)
    sil.FieldAccessPredicate(fieldAccess, permissionAmount)()
  }

  /**
    * Crates a Silver field access corresponding to the given access path.
    *
    * @param path  The access path.
    * @param state The state storing additional information.
    * @return A Silver field access corresponding to the given access path.
    */
  private def createSilverFieldAccess(path: AccessPath, state: T): sil.FieldAccess = {
    val receiver =
      if (path.length == 2) sil.LocalVar(path.head.getName)(sil.Ref)
      else createSilverFieldAccess(path.init, state)
    val field = path.last
    val typ = createSilverType(field, state)
    sil.FieldAccess(receiver, sil.Field(field.getName, typ)())()
  }

  /**
    * Creates a Silver expression representing a permission amount corresponding
    * to the given permission.
    *
    * @param permission The permission.
    * @param state      The state storing additional information.
    * @return A Silver expression representing a permission amount.
    */
  private def createSilverPermissionAmount(permission: Permission, state: T): sil.Exp = permission match {
    case Fractional(numerator, denominator, rd) =>
      val fractionalAmount =
        if (numerator == 0) None
        else if (numerator == denominator) Some(sil.FullPerm()())
        else Some(sil.FractionalPerm(sil.IntLit(numerator)(), sil.IntLit(denominator)())())
      val readAmount =
        if (rd == 0) None
        else if (rd == 1) Some(sil.LocalVar("read")(sil.Perm))
        else Some(sil.PermMul(sil.IntLit(rd)(), sil.LocalVar("read")(sil.Perm))())

      (fractionalAmount, readAmount) match {
        case (Some(left), Some(right)) => sil.PermAdd(left, right)()
        case (Some(left), None) => left
        case (None, Some(right)) => right
        case (None, None) => sil.NoPerm()()
      }
  }

  /**
    * Creates a Silver field corresponding to the given identifier.
    *
    * @param identifier The identifier.
    * @param state      The state storing additional information.
    * @return A Silver field corresponding to the given identifier.
    */
  private def createSilverField(identifier: Identifier, state: T): sil.Field = {
    val name = identifier.toString
    val typ = createSilverType(identifier, state)
    sil.Field(name, typ)()
  }

  /**
    * Creates a Silver type corresponding to the given identifier.
    *
    * @param identifier The identifier
    * @param state      The state storing additional information.
    * @return A Silver type corresponding to the given identifier.
    */
  private def createSilverType(identifier: Identifier, state: T): sil.Type = {
    val name = identifier.toString
    Context.getField(name).map(_.typ) match {
      case Some(typ) if typ.isObject => sil.Ref
      case Some(typ) if typ.isNumericalType => sil.Int
      case Some(typ) if typ.isBooleanType => sil.Bool
      case None => throw new IllegalArgumentException(s"Type $identifier does not exist.")
    }
  }
}

trait PermissionInferenceSilverExtender[T <: PermissionAnalysisState[T, A, May, Must], A <: AliasAnalysisState[A, May, Must], May <: AliasDomain[May, HeapNode], Must <: AliasDomain[Must, HeapNode]]
  extends PermissionInferenceRunner[T, A, May, Must] with SilverExtender[T] {

  override def extendMethod(method: sil.Method, cfgResult: CfgResult[T]): sil.Method = {
    // update context
    Context.setMethod(SilverIdentifier(method.name))

    // reset read flag and extend method
    read = false
    val extended = super.extendMethod(method, cfgResult)

    if (read) {
      // add read permission to arguments
      val argument = Seq(sil.LocalVarDecl("read", sil.Perm)())
      val arguments = (extended.formalArgs ++ argument).distinct
      // add constraint for read permission to precondition
      val variable = sil.LocalVar("read")(sil.Perm)
      val condition = Seq(sil.And(sil.PermLtCmp(sil.NoPerm()(), variable)(), sil.PermLtCmp(variable, sil.FullPerm()())())())
      val preconditions = condition ++ extended.pres
      // update method
      extended.copy(
        pres = preconditions,
        formalArgs = arguments
      )(extended.pos, extended.info, extended.errT)
    } else extended
  }

}

object PermissionInference
  extends PermissionInferenceRunner[SimplePermissionAnalysisState, SimpleAliasAnalysisState, MayAliasGraph, MustAliasGraph]
    with PermissionInferenceSilverExtender[SimplePermissionAnalysisState, SimpleAliasAnalysisState, MayAliasGraph, MustAliasGraph] {
  override val analysis: SilverAnalysis[SimplePermissionAnalysisState] = PermissionAnalysis[SimplePermissionAnalysisState, SimpleAliasAnalysisState, MayAliasGraph, MustAliasGraph](AliasAnalysisEntryStateBuilder(), PermissionAnalysisEntryStateBuilder())
}<|MERGE_RESOLUTION|>--- conflicted
+++ resolved
@@ -18,11 +18,7 @@
 import ch.ethz.inf.pm.sample.permissionanalysis.PermissionAnalysisTypes.AccessPath
 import ch.ethz.inf.pm.sample.permissionanalysis.util.Permission.Fractional
 import ch.ethz.inf.pm.sample.permissionanalysis.util.{Context, Permission, PermissionTree}
-<<<<<<< HEAD
-import viper.silver.ast.{LocalVarDecl, Method}
-=======
 import ch.ethz.inf.pm.sample.permissionanalysis.util._
->>>>>>> a19a4adc
 import viper.silver.{ast => sil}
 
 trait PermissionInferenceRunner[T <: PermissionAnalysisState[T, A, May, Must], A <: AliasAnalysisState[A, May, Must], May <: AliasDomain[May, HeapNode], Must <: AliasDomain[Must, HeapNode]]
@@ -80,19 +76,6 @@
       and(parts)
     }
 
-<<<<<<< HEAD
-  override def formalArguments(existing: Seq[LocalVarDecl], state: T) = existing
-
-  /**
-    * Modifies the list of fields of a new statement using specifications
-    * provided by the given state.
-    *
-    * @param existing The existing list of fields.
-    * @param state    The state providing the specifications.
-    * @return The modified list of fields.
-    */
-  override def fields(existing: Seq[sil.Field], state: T): Seq[sil.Field] = {
-=======
     val edges = result.cfg.inEdges(position.block)
     val zero = getAliasState(edges.filter(_.isIn))
     val more = getAliasState(edges.filterNot(_.isIn))
@@ -102,7 +85,6 @@
   }
 
   override def inferFields(newStmt: sil.NewStmt, position: BlockPosition, result: CfgResult[T]): Seq[sil.Field] = {
->>>>>>> a19a4adc
     // extract specifications from state
     val state = result.preStateAt(position)
     val specifications = state.specifications.foldLeftTrees[PermissionTree](PermissionTree.Bottom)(_ lub _)
