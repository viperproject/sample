--- conflicted
+++ resolved
@@ -17,8 +17,8 @@
 import ch.ethz.inf.pm.sample.permissionanalysis.PermissionAnalysisState.SimplePermissionAnalysisState
 import ch.ethz.inf.pm.sample.permissionanalysis.PermissionAnalysisTypes.AccessPath
 import ch.ethz.inf.pm.sample.permissionanalysis.util.Permission.Fractional
+import ch.ethz.inf.pm.sample.permissionanalysis.util.{Context, Permission, PermissionTree}
 import ch.ethz.inf.pm.sample.permissionanalysis.util._
-import viper.silver.ast.Method
 import viper.silver.{ast => sil}
 
 trait PermissionInferenceRunner[T <: PermissionAnalysisState[T, A, May, Must], A <: AliasAnalysisState[A, May, Must], May <: AliasDomain[May, HeapNode], Must <: AliasDomain[Must, HeapNode]]
@@ -32,60 +32,17 @@
     */
   protected var read: Boolean = false
 
-<<<<<<< HEAD
   override def inferPreconditions(method: sil.Method, position: BlockPosition, result: CfgResult[T]): Seq[sil.Exp] = {
-=======
-  /**
-    * Extends the given method using the given result of the analysis.
-    *
-    * @param method    The method to extend.
-    * @param cfgResult The result of the analysis.
-    * @return The extended program.
-    */
-  override def extendMethod(method: sil.Method, cfgResult: CfgResult[T]): sil.Method = {
-    // update context
-    Context.setMethod(SilverIdentifier(method.name))
-
-    // reset read flag and extend method
-    read = false
-    val extended = super.extendMethod(method, cfgResult)
-
-    if (read) {
-      // add read permission to arguments
-      val argument = Seq(sil.LocalVarDecl("read", sil.Perm)())
-      val arguments = (extended.formalArgs ++ argument).distinct
-      // add constraint for read permission to precondition
-      val variable = sil.LocalVar("read")(sil.Perm)
-      val condition = Seq(sil.And(sil.PermLtCmp(sil.NoPerm()(), variable)(), sil.PermLtCmp(variable, sil.FullPerm()())())())
-      val preconditions = condition ++ extended.pres
-      // update method
-      extended.copy(
-        pres = preconditions,
-        formalArgs = arguments
-      )(extended.pos, extended.info, extended.errT)
-    } else extended
-  }
-
-  override def preconditions(method: Method, position: BlockPosition, result: CfgResult[T]): Seq[sil.Exp] = {
->>>>>>> c4c79e16
     val state = result.preStateAt(position)
     extendSpecifications(method.pres, state)
   }
 
-<<<<<<< HEAD
   override def inferPostconditions(method: sil.Method, position: BlockPosition, result: CfgResult[T]): Seq[sil.Exp] = {
-=======
-  override def postconditions(method: Method, position: BlockPosition, result: CfgResult[T]): Seq[sil.Exp] = {
->>>>>>> c4c79e16
     val state = result.postStateAt(position)
     extendSpecifications(method.posts, state, true)
   }
 
-<<<<<<< HEAD
   override def inferInvariants(loop: sil.While, position: BlockPosition, result: CfgResult[T]): Seq[sil.Exp] = {
-=======
-  override def invariants(loop: sil.While, position: BlockPosition, result: CfgResult[T]): Seq[sil.Exp] = {
->>>>>>> c4c79e16
     val aliases = Context.getAliases[A]
     val state = result.preStateAt(position)
     val tree = state.stack.foldLeftTrees(PermissionTree.empty)(_ lub _)
@@ -124,11 +81,7 @@
     extendSpecifications(loop.invs, state) ++ Seq(constraints)
   }
 
-<<<<<<< HEAD
   override def inferFields(newStmt: sil.NewStmt, position: BlockPosition, result: CfgResult[T]): Seq[sil.Field] = {
-=======
-  override def fields(newStmt: sil.NewStmt, position: BlockPosition, result: CfgResult[T]): Seq[sil.Field] = {
->>>>>>> c4c79e16
     // extract specifications from state
     val state = result.preStateAt(position)
     val specifications = state.specifications.foldLeftTrees[PermissionTree](PermissionTree.Bottom)(_ lub _)
