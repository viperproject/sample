--- conflicted
+++ resolved
@@ -1,33 +1,12 @@
-//
-// bar() has multiple callers. a analysis of bar() should trigger new results for all call locations
-// but assuming the analysis starts at foo() it would not make sense to add the "entrypoint for naive analysis" to the
-// interpreter worklist when baz has not been analyzed before
-//
-method foo(this: Ref, j: Int)
+method foo(this: Ref)
 {
     var i: Int := 0
-<<<<<<< HEAD
-    i := bar(i)
-    i := bar(i)
-=======
     i := bar(this, i)
     i := i
->>>>>>> a359faeb
 }
 
-method bar(k: Int) returns (l: Int)
+method bar(this: Ref, i: Int) returns (k: Int)
 {
-<<<<<<< HEAD
-    l := k + 1
-}
-
-method baz()
-{
-    var k: Int := 0
-    k := bar(k)
-    // entrypoint for naive analysis
-    k := k + 1
-=======
     k := i + 1
 }
 
@@ -35,5 +14,4 @@
   var i: Int := 2
   i := bar(this, i)
   i := i
->>>>>>> a359faeb
 }