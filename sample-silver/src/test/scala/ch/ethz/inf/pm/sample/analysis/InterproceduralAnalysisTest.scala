--- conflicted
+++ resolved
@@ -311,11 +311,7 @@
   private def checkLiveVariableInEntryState(programResult: ProgramResult[SimpleLiveVariableAnalysisState],
                                             method: String, expectedLive: Seq[String]): Unit = {
     val entryState = programResult.getResult(SilverIdentifier(method)).entryState()
-<<<<<<< HEAD
-    val liveVariablesActual = if (entryState.isBottom) Seq() else entryState.domain.toSetOrFail.map(_.getName)
-=======
     val liveVariablesActual = entryState.domain.toSetOrFail.map(_.getName)
->>>>>>> 911b1ee3
 
     liveVariablesActual should contain theSameElementsAs expectedLive
   }
@@ -365,8 +361,6 @@
     checkLiveVariableInEntryState(programResult, "callee", Seq("x", "y", "z"))
   }
 
-<<<<<<< HEAD
-=======
   test("non-bottom-state-with-bottom-domani") {
     // in the following program no variable at the entryState is live
     // nevertheless the state itself should NOT be bottom
@@ -382,7 +376,6 @@
     assert(!programResult.getResult(SilverIdentifier("f1")).entryState().isBottom, "State should not be bottom")
   }
 
->>>>>>> 911b1ee3
   def run(s: String): ProgramResult[SimpleLiveVariableAnalysisState] = {
     LiveVariableAnalysis.run(
       Compilable.Code("(no name)", s)
