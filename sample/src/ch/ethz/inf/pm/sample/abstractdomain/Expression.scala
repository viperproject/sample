--- conflicted
+++ resolved
@@ -634,29 +634,6 @@
   def contains(f: (Expression => Boolean)): Boolean = f(this) || left.contains(f) || right.contains(f)
 }
 
-/**
-  * A field access predicate used in inhale and exhale expressions.
-  *
-  * @param location    The location for which we inhale or exhale the permission.
-  * @param numerator   The numerator of the inhaled or exhaled permission.
-  * @param denominator The denominator of the inhaled or exhaled permission.
-  * @param typ         The type of the field access predicate.
-  * @author Caterina Urban
-  */
-<<<<<<< HEAD
-case class PermissionExpression(id: Expression, n: Expression, d: Expression) extends Expression {
-  /** The type of this expression. */
-  override def typ: Type = id.typ
-  /** Runs f on the expression and all sub-expressions. */
-  override def transform(f: (Expression) => Expression): Expression = PermissionExpression(id.transform(f),n,d)
-  /** All identifiers that are part of this expression. */
-  override def ids: IdentifierSet = id.ids
-  /** Point in the program where this expression is located. */
-  override def pp: ProgramPoint = id.pp
-  /** Checks if function f evaluates to true for any sub-expression. */
-  override def contains(f: (Expression) => Boolean): Boolean = id.contains(f)
-}
-
 // CUSTOM EXPRESSIONS FOR QUANTIFIED PERMISSION ANALYSIS
 
 case class ForallExpression(leftCond: Expression, right: Expression, quantifiedVariable: VariableIdentifier) extends Expression {
@@ -724,7 +701,17 @@
 
   /** Checks if function f evaluates to true for any sub-expression. */
   override def contains(f: (Expression) => Boolean): Boolean = f(this) || receiver.contains(f)
-=======
+}
+
+  /**
+    * A field access predicate used in inhale and exhale expressions.
+    *
+    * @param location    The location for which we inhale or exhale the permission.
+    * @param numerator   The numerator of the inhaled or exhaled permission.
+    * @param denominator The denominator of the inhaled or exhaled permission.
+    * @param typ         The type of the field access predicate.
+    * @author Caterina Urban
+    */
 case class FieldAccessPredicate(location: Expression, numerator: Expression, denominator: Expression, typ: Type)
   extends Expression
 {
@@ -755,5 +742,4 @@
   override def transform(f: (Expression) => Expression): Expression = f(CurrentPermission(location.transform(f), typ))
 
   override def contains(f: (Expression) => Boolean): Boolean = f(this) || location.contains(f)
->>>>>>> 37fcbd6a
 }