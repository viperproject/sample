--- conflicted
+++ resolved
@@ -20,15 +20,9 @@
     else expand(parameterExpressions.init).flatMap(seq => parameterExpressions.last.s.toSetOrFail.map(expr => seq :+ expr))
   }
 
-<<<<<<< HEAD
-  def createFunctionCallExpression(typ: Type, functionName: String, parameterExpressions: Seq[ExpressionSet], pp: ProgramPoint): ExpressionSet = {
-    ExpressionSet((for (params <- expand(parameterExpressions)) yield {
-      FunctionCallExpression(typ, functionName, params, pp)
-=======
   def createFunctionCallExpression(functionName: String, parameterExpressions: Seq[ExpressionSet], typ: Type, pp: ProgramPoint): ExpressionSet = {
     ExpressionSet((for (params <- expand(parameterExpressions)) yield {
       FunctionCallExpression(functionName, params, typ, pp)
->>>>>>> ebf4ca91
     }).toSeq)
   }
 
