package ch.ethz.inf.pm.sample.oorepresentation


import ch.ethz.inf.pm.sample._
import ch.ethz.inf.pm.sample.abstractdomain._
import ch.ethz.inf.pm.sample.util.Predef._
import ch.ethz.inf.pm.sample.oorepresentation.MethodIdentifier
import ch.ethz.inf.pm.sample.oorepresentation.VariableDeclaration
import ch.ethz.inf.pm.sample.oorepresentation.Variable
import ch.ethz.inf.pm.sample.AnalysisUnitContext
import ch.ethz.inf.pm.sample.abstractdomain.VariableIdentifier

/** Class element can be a method or a field. */
trait ClassElements

/** The identifier of a package. */
trait PackageIdentifier

/** Dummy package identifier. */
object DummyPackageIdentifier extends PackageIdentifier

/** The identifier of a class. */
trait ClassIdentifier {
  def getThisType(): Type
}

/** Dummy class identifier that just delegates to a type. */
case class DummyClassIdentifier(typ: Type) extends ClassIdentifier {
  def getThisType() = typ

  override def toString: String = typ.name
}

/** The identifier of a method. */
trait MethodIdentifier

/** Dummy method identifier that is just based on a string. */
case class DummyMethodIdentifier(name: String) extends MethodIdentifier {
  override def toString: String = name
}

/** A modifier of a field, parameters or method (e.g. static or abstract). */
abstract class Modifier

case object CovariantModifier extends Modifier

case object ContravariantModifier extends Modifier

case object PrivateModifier extends Modifier

case object ProtectedModifier extends Modifier

case object VariableModifier extends Modifier

case object ArgumentModifier extends Modifier

case object AccessorModifier extends Modifier

case object OverrideModifier extends Modifier

case object AbstractModifier extends Modifier

case object DeferredModifier extends Modifier

case object CaseModifier extends Modifier

case object SealedModifier extends Modifier

case object FinalModifier extends Modifier

case object TraitModifier extends Modifier

case object ImplicitModifier extends Modifier

case object StaticModifier extends Modifier

case object PureModifier extends Modifier

/**
 * This class represents the declaration of a method.
 *
 * @param modifiers the modifiers of the declared method
 * @param name the name of the declared method
 * @param parametricType the values of generic types on which the method is parameterized
 * @param arguments the parameters of this method
 * @param returnType the type of the returned value
 * @param body the control flow graph representing the body of the method
 * @param precond the preconditions
 * @param postcond the postconditions
 *
 * @author Pietro Ferrara
 * @version 0.1
 */
class MethodDeclaration(
    val programpoint: ProgramPoint,
    val ownerType: Type,
    val modifiers: List[Modifier],
    val name: MethodIdentifier,
    val parametricType: List[Type],
    val arguments: List[List[VariableDeclaration]],
    val returnType: Type,
    val body: ControlFlowGraph,
    val precond: Statement,
    val postcond: Statement,
    val classDef: ClassDefinition)
  extends ClassElements {

  override def toString: String =
    "method " +
      ToStringUtilities.toStringIfNotNull(returnType) + " " +
      name.toString +
      ToStringUtilities.parametricTypesToString(parametricType) +
      ToStringUtilities.listOfListToCommasRepresentation[VariableDeclaration](arguments) +
      "\n-------------------\nBODY:\n" +
      body.toString +
      "\n-------------------\n\n"

  def initializeArgument[S <: State[S]](state: S): S = {
    SystemParameters.semanticsComputing = false
    var result = state
    // Create a variable for the current object unless the method is static
    if (!modifiers.contains(StaticModifier)) {
      val thisVar = new Variable(programpoint,
        new VariableIdentifier("this", ownerType, programpoint))
      result = thisVar.forwardSemantics[S](result)
      val variable = result.getExpression
      result = result.removeExpression().createVariableForArgument(variable, ownerType)
    }
    // Create a variable for each formal parameter
    for (lv <- arguments) {
      for (variable <- lv) {
        result = variable.variable.forwardSemantics[S](result)
        val varExpr = result.getExpression
        result = result.removeExpression()
        result = result.createVariableForArgument(varExpr, variable.typ)
      }
    }
    result
  }

  /** this is not run by the touchdevelop code! */
  def forwardSemantics[S <: State[S]](state: S): ControlFlowGraphExecution[S] = {
    SystemParameters.withAnalysisUnitContext(AnalysisUnitContext(this)) {
      val result = initializeArgument[S](state)
      SystemParameters.semanticsComputing = true
      val r = new ControlFlowGraphExecution[S](body, state).forwardSemantics(result)
      SystemParameters.semanticsComputing = false
      r
    }
  }

  def backwardSemantics[S <: State[S]](state: S): ControlFlowGraphExecution[S] = {
    new ControlFlowGraphExecution[S](body, state).definiteBackwardSemantics(state)
  }

  //  def combinedSemantics[S <: State[S]](entrystate : S, exitstate : S) : ControlFlowGraphExecution[S] = {
  //    var result : S = initializeArgument[S](entrystate, arguments);
  //    new ControlFlowGraphExecution[S](body, entrystate).combinedSemantics(result, exitstate);
  //  }
}

/**
 * This class represents the declaration of a field.
 *
 * @param programpoint where the field is declared
 * @param modifiers the modifiers of the field
 * @param variable the name of the field
 * @param typ the type of the field
 * @param right the expression assigned to the field when it is initialized
 */
class FieldDeclaration(
    override val programpoint: ProgramPoint,
    val modifiers: List[Modifier],
    override val variable: Variable,
    override val typ: Type,
    override val right: Option[Statement] = None)
  extends VariableDeclaration(programpoint, variable, typ, right) with ClassElements {

  override def toString: String =
    "field " +
      ToStringUtilities.toStringIfNotNull(typ) + variable.toString +
      ToStringUtilities.assignedIfNotNull(right)
}

/**
 * This class represents the declaration of a class.
 *
 * @param modifiers the modifiers of the class
 * @param name the name of the class
 * @param parametricTypes the type on which the class is parameterized on
 * @param extend the list of the classes extended (note: it is a list in order to support multiple inheritance)
 * @param fields the list of the fields of the class
 * @param methods the list of the methods of the class
 *
 * @author Pietro Ferrara
 * @version 0.1
 */
class ClassDefinition(
    val programpoint: ProgramPoint,
    val typ: Type,
    val modifiers: List[Modifier],
    val name: ClassIdentifier,
    val parametricTypes: List[Type],
    val extend: List[ClassIdentifier],
    var fields: List[FieldDeclaration],
    var methods: List[MethodDeclaration],
    val pack: PackageIdentifier,
    val inv: Expression) {
  def addField(f: FieldDeclaration): Unit = fields = fields ::: f :: Nil

  def addMethod(m: MethodDeclaration): Unit = methods = methods ::: m :: Nil

  override def toString: String =
    ToStringUtilities.listToNewLineRepresentation[FieldDeclaration](fields) +
      "\n\n" +
      ToStringUtilities.listToNewLineRepresentation[MethodDeclaration](methods)

}

/**
 * This class represents a package.
 *
 * @param name the name of the package
 * @param classes the classes beloging to the package
 *
 * @author Pietro Ferrara
 * @version 0.1
 */
class PackageDefinition(programpoint: ProgramPoint, name: PackageIdentifier, classes: List[ClassDefinition]) {
  override def toString: String = "package " + name + "\n\n" + ToStringUtilities.listToNewLineRepresentation[ClassDefinition](classes)
}

/**
 * This trait represents a type. It extends <code>Lattice</code> in order to represent the type hierarchy.
 *
 * @author Pietro Ferrara
 * @version 0.1
 */
trait Type extends Lattice[Type] {
  require(isFloatingPointType implies isNumericalType)

  /** Returns `true` iff the current type is not a primitive type. */
  def isObject: Boolean

  /** Returns `true` iff the current type is a numerical type. */
  def isNumericalType: Boolean

  /** Returns `true` iff the current type represents a float type. */
  def isFloatingPointType: Boolean

  /** Returns `true` iff the current type represents a boolean type. */
  def isBooleanType: Boolean

  /** Returns `true` iff the current type represents a string type. */
  def isStringType: Boolean

  /** Returns `true` iff this type only represents one runtime instance. */
  def isStatic: Boolean

  /** Returns the name of the type. */
  def name: String

  /**
   * If the current type represents a class, it returns the list
   * of the possible fields, an empty set otherwise.
   */
  def possibleFields: Set[Identifier]

  /** Returns the possible fields with an object type. */
  def objectFields: Set[Identifier] =
    possibleFields.filter(_.getType.isObject)

  /** Returns the possible fields with a non-object type. */
  def nonObjectFields: Set[Identifier] =
    possibleFields.filter(!_.getType.isObject)

  /**
   * If the current type represents an array, it returns the type
   * of the elements contained in the array, None otherwise. 
   */
  def arrayElementsType: Option[Type]

  /**
   * This method returns `true` iff the current type can be only instance
   * of one of the given types and none else.
   * For instance, suppose that:
   * - the current type cannot be instantiated (e.g. it is an interface in Java of a trait in Scala)
   * - it cannot be extended by external libraries (e.g. it is declared as sealed in Scala)
   * - it is extended only by two classes C1 and C2 that cannot be extended
   *
   * If <code>types</code>={C1, C2}, then this method returns `true`
   */
  def isBottomExcluding(types: Set[Type]): Boolean
}

/**
 * The semantics of the native methods.
 * Since we represent native operators (e.g. arithmetic operators, or dynamic type castings),
 * this class has to explain which is the semantics of such "native" method calls.
 *
 * @author Pietro Ferrara
 * @version 0.1
 */
trait NativeMethodSemantics {

  /**
   * It defines the forward semantics of native method calls
   *
   * @param thisExpr the expression representing the object on whom the method is called
   * @param operator the string of the called method
   * @param parameters the parameters of the called method
   * @param typeparameters the list of type generics
   * @param returnedtype the type of the returned value
   * @param state the abstract state in which the method call is evaluated
   * @return the abstract state obtained after the forward evaluation of the native method call, None if the semantics of the method call is not defined
   */
  def applyForwardNativeSemantics[S <: State[S]](thisExpr: ExpressionSet, operator: String, parameters: List[ExpressionSet], typeparameters: List[Type], returnedtype: Type, programpoint: ProgramPoint, state: S): Option[S];

  /**
   * It defines the backward semantics of native method calls
   *
   * @param thisExpr the expression representing the object on whom the method is called
   * @param operator the string of the called method
   * @param parameters the parameters of the called method
   * @param typeparameters the list of type generics
   * @param returnedtype the type of the returned value
   * @param programpoint the program point of the method call
   * @param state the abstract state in which the method call is evaluated
   * @return the abstract state obtained after the backward evaluation of the native method call, None if the semantics of the method call is not defined
   */
  def applyBackwardNativeSemantics[S <: State[S]](thisExpr: ExpressionSet, operator: String, parameters: List[ExpressionSet], typeparameters: List[Type], returnedtype: Type, programpoint: ProgramPoint, state: S, oldPreState: S): Option[S];
}

/** Native method semantics without backward semantics. */
trait ForwardNativeMethodSemantics extends NativeMethodSemantics {
  def applyBackwardNativeSemantics[S <: State[S]](
<<<<<<< HEAD
      thisExpr: ExpressionSet,
      operator: String,
      parameters: List[ExpressionSet],
      typeParameters: List[Type],
      returnType: Type,
      programPoint: ProgramPoint,
      state: S): Option[S] = None
=======
                                                   thisExpr: ExpressionSet,
                                                   operator: String,
                                                   parameters: List[ExpressionSet],
                                                   typeParameters: List[Type],
                                                   returnType: Type,
                                                   programPoint: ProgramPoint,
                                                   state: S,
                                                   oldPreState: S): Option[S] = None
>>>>>>> 44b71841
}<|MERGE_RESOLUTION|>--- conflicted
+++ resolved
@@ -92,18 +92,18 @@
  * @version 0.1
  */
 class MethodDeclaration(
-    val programpoint: ProgramPoint,
-    val ownerType: Type,
-    val modifiers: List[Modifier],
-    val name: MethodIdentifier,
-    val parametricType: List[Type],
-    val arguments: List[List[VariableDeclaration]],
-    val returnType: Type,
-    val body: ControlFlowGraph,
-    val precond: Statement,
-    val postcond: Statement,
-    val classDef: ClassDefinition)
-  extends ClassElements {
+                         val programpoint: ProgramPoint,
+                         val ownerType: Type,
+                         val modifiers: List[Modifier],
+                         val name: MethodIdentifier,
+                         val parametricType: List[Type],
+                         val arguments: List[List[VariableDeclaration]],
+                         val returnType: Type,
+                         val body: ControlFlowGraph,
+                         val precond: Statement,
+                         val postcond: Statement,
+                         val classDef: ClassDefinition
+                         ) extends ClassElements {
 
   override def toString: String =
     "method " +
@@ -169,11 +169,11 @@
  * @param right the expression assigned to the field when it is initialized
  */
 class FieldDeclaration(
-    override val programpoint: ProgramPoint,
-    val modifiers: List[Modifier],
-    override val variable: Variable,
-    override val typ: Type,
-    override val right: Option[Statement] = None)
+                        override val programpoint: ProgramPoint,
+                        val modifiers: List[Modifier],
+                        override val variable: Variable,
+                        override val typ: Type,
+                        override val right: Option[Statement] = None)
   extends VariableDeclaration(programpoint, variable, typ, right) with ClassElements {
 
   override def toString: String =
@@ -196,16 +196,17 @@
  * @version 0.1
  */
 class ClassDefinition(
-    val programpoint: ProgramPoint,
-    val typ: Type,
-    val modifiers: List[Modifier],
-    val name: ClassIdentifier,
-    val parametricTypes: List[Type],
-    val extend: List[ClassIdentifier],
-    var fields: List[FieldDeclaration],
-    var methods: List[MethodDeclaration],
-    val pack: PackageIdentifier,
-    val inv: Expression) {
+                       val programpoint: ProgramPoint,
+                       val typ: Type,
+                       val modifiers: List[Modifier],
+                       val name: ClassIdentifier,
+                       val parametricTypes: List[Type],
+                       val extend: List[ClassIdentifier],
+                       var fields: List[FieldDeclaration],
+                       var methods: List[MethodDeclaration],
+                       val pack: PackageIdentifier,
+                       val inv: Expression
+                       ) {
   def addField(f: FieldDeclaration): Unit = fields = fields ::: f :: Nil
 
   def addMethod(m: MethodDeclaration): Unit = methods = methods ::: m :: Nil
@@ -328,28 +329,26 @@
    * @param state the abstract state in which the method call is evaluated
    * @return the abstract state obtained after the backward evaluation of the native method call, None if the semantics of the method call is not defined
    */
-  def applyBackwardNativeSemantics[S <: State[S]](thisExpr: ExpressionSet, operator: String, parameters: List[ExpressionSet], typeparameters: List[Type], returnedtype: Type, programpoint: ProgramPoint, state: S, oldPreState: S): Option[S];
+  def applyBackwardNativeSemantics[S <: State[S]](
+      thisExpr: ExpressionSet,
+      operator: String,
+      parameters: List[ExpressionSet],
+      typeparameters: List[Type],
+      returnedtype: Type,
+      programpoint: ProgramPoint,
+      state: S,
+      oldPreState: S): Option[S]
 }
 
 /** Native method semantics without backward semantics. */
 trait ForwardNativeMethodSemantics extends NativeMethodSemantics {
   def applyBackwardNativeSemantics[S <: State[S]](
-<<<<<<< HEAD
       thisExpr: ExpressionSet,
       operator: String,
       parameters: List[ExpressionSet],
       typeParameters: List[Type],
       returnType: Type,
       programPoint: ProgramPoint,
-      state: S): Option[S] = None
-=======
-                                                   thisExpr: ExpressionSet,
-                                                   operator: String,
-                                                   parameters: List[ExpressionSet],
-                                                   typeParameters: List[Type],
-                                                   returnType: Type,
-                                                   programPoint: ProgramPoint,
-                                                   state: S,
-                                                   oldPreState: S): Option[S] = None
->>>>>>> 44b71841
+      state: S,
+   	  oldPreState: S): Option[S] = None
 }