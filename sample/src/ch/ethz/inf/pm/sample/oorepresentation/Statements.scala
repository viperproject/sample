--- conflicted
+++ resolved
@@ -538,11 +538,7 @@
           curState = parameter.forwardSemantics[S](curState)
           curState.expr
         }
-<<<<<<< HEAD
-        curState.setExpression(ExpressionSetFactory.createFunctionCallExpression(returnedType, body.getName, parameterExpressions, pp))
-=======
         curState.setExpression(ExpressionSetFactory.createFunctionCallExpression(body.getName, parameterExpressions, returnedType, pp))
->>>>>>> ebf4ca91
     }
   }
 
