syntax: glob

# Compilation output
target
*.class

<<<<<<< HEAD
.idea
.idea_modules

apron.sbt
=======
# Ephemeral test output
*.test_last
Test/test/TouchDevelop/cache

# Ideally, IntelliJ project files whould not be part of the repository,
# because there is a constant danger of committing user-specific changes.
# We cannot remove them now because they define modules, dependencies etc.
# that are crucial for building Sample.
# As a compromise, we can ignore the files that are not necessary to
# successfully open Sample with IntelliJ.
# In the future, it might be worth migrating to Scala Build Tool (SBT),
# making it possible to remove all IntelliJ-specific files.
.idea/highlighting.xml
.idea/workspace.xml
>>>>>>> 57539bd0
<|MERGE_RESOLUTION|>--- conflicted
+++ resolved
@@ -4,24 +4,11 @@
 target
 *.class
 
-<<<<<<< HEAD
-.idea
-.idea_modules
-
-apron.sbt
-=======
 # Ephemeral test output
 *.test_last
 Test/test/TouchDevelop/cache
 
-# Ideally, IntelliJ project files whould not be part of the repository,
-# because there is a constant danger of committing user-specific changes.
-# We cannot remove them now because they define modules, dependencies etc.
-# that are crucial for building Sample.
-# As a compromise, we can ignore the files that are not necessary to
-# successfully open Sample with IntelliJ.
-# In the future, it might be worth migrating to Scala Build Tool (SBT),
-# making it possible to remove all IntelliJ-specific files.
-.idea/highlighting.xml
-.idea/workspace.xml
->>>>>>> 57539bd0
+.idea
+.idea_modules
+
+apron.sbt