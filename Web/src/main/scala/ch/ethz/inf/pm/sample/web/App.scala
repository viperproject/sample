--- conflicted
+++ resolved
@@ -31,7 +31,6 @@
   /** Provides all test files that the user can choose to analyze. */
   val fileProvider = ResourceTestFileProvider(namePattern = ".*\\.sil")
 
-<<<<<<< HEAD
   /** List of pre-defined analysis runners. */
   val availableAnalysisRunners = Seq(
     DefaultAnalysisRunner,
@@ -43,12 +42,8 @@
   /** The runner using which analyses are performed. */
   var analysisRunner: AnalysisRunner[_] = RefiningPredicateAnalysisRunner
 
-  /** The currently active analysis result that the user can inspect. */
-  var resultOption: Option[AnalysisResult[_]] = None
-=======
   /** The currently active analysis results that the user can inspect. */
   var resultsOption: Option[List[AnalysisResult[_]]] = None
->>>>>>> 351cc1d8
 
   /** Renders the list of test files that can be analyzed. */
   get("/") {
@@ -60,41 +55,34 @@
     val testFileString = params("file")
     fileProvider.testFiles.find(_.toString == testFileString) match {
       case Some(testFile) =>
-<<<<<<< HEAD
-        resultOption = Some(analysisRunner.run(testFile.path).head)
-        redirect("/cfg")
-=======
-        // TODO: Make it configurable
-        val results = PreciseAnalysisRunner.run(testFile.path)
+        val results = analysisRunner.run(testFile.path)
         resultsOption = Some(results)
 
         // If there is only a single result, redirect to it
         // Otherwise, let the user choose
         if (results.size == 1)
-          redirect("/results/0/")
+          redirect("/results/0/?")
         else
           redirect("/results/?")
->>>>>>> 351cc1d8
       case None =>
         // TODO: Should probably output an error message
         redirect("/")
     }
   }
 
-<<<<<<< HEAD
   /** Sets a new analysis runner and purges the current analysis result. */
-  get("/runner") {
+  get("/runner/") {
     analysisRunner = availableAnalysisRunners(params("index").toInt)
-    resultOption = None
+    resultsOption = None
     redirect("/")
-=======
+  }
+
   /** Renders the list of analysis results that the user can inspect. */
   get("/results/") {
     resultsOption match {
-      case Some(result) => html.AnalysisResults(resultsOption.get)
+      case Some(result) => html.AnalysisResults()(this)
       case None => redirect("/")
     }
->>>>>>> 351cc1d8
   }
 
   /** Renders the CFG of the current result. */
