package ch.ethz.inf.pm.sample.web

import org.scalatra._
import ch.ethz.inf.pm.sample.oorepresentation.sil._
import org.eclipse.jetty.webapp.WebAppContext
import org.scalatra.servlet.ScalatraListener
import org.eclipse.jetty.servlet.DefaultServlet
import org.eclipse.jetty.server.Server
<<<<<<< HEAD
import ch.ethz.inf.pm.sample.oorepresentation.sil.AnalysisResult
import ch.ethz.inf.pm.sample.web.ResourceTestFileProvider
import scala.Some
=======
import scala.Some
import ch.ethz.inf.pm.sample.execution.{AnalysisResult, AnalysisRunner}
>>>>>>> c41502e5

/** Web application that lets users analyze programs and explore the result.
  *
  * The user may analyze any files that are resources on the classpath.
  * That is, these provided test files can actually be embedded in a JAR file.
  *
  * The user can explore the resulting `TrackingCFGState`,
  * i.e., the CFG itself, blocks, pre- and post-states of statements
  * in that blocks at any point in the iteration. It also offers convenient
  * navigation between all of these views.
  *
  * @todo add support for `DefaultCFGState`
  * @todo add support for states other than `ValueDrivenHeapState`
  */
abstract class App extends ScalatraServlet {
  /** Provides all test files that the user can choose to analyze. */
  def fileProvider: TestFileProvider

  /** List of pre-defined analysis runners. */
  def availableAnalysisRunners: Seq[AnalysisRunner[_]]

  /** The currently active runner using which analyses are performed.
    * Can be changed from the web interface and defaults to the first one.
    */
  var analysisRunnerOption: Option[AnalysisRunner[_]] = None

  /** List of pre-defined analysis runners. */
  val availableAnalysisRunners = Seq(
    DefaultAnalysisRunner,
    PreciseAnalysisRunner,
    SimplePredicateAnalysisRunner,
    RefiningPredicateAnalysisRunner
  )

  /** The runner using which analyses are performed. */
  var analysisRunner: AnalysisRunner[_] = RefiningPredicateAnalysisRunner

  /** The currently active analysis results that the user can inspect. */
  var resultsOption: Option[List[AnalysisResult[_]]] = None

  /** Renders the list of test files that can be analyzed. */
  get("/") {
    html.Home()(this)
  }

  /** Analyzes the test file passed as a parameter. */
  get("/analyze/") {
    val testFileString = params("file")
    fileProvider.testFiles.find(_.toString == testFileString) match {
      case Some(testFile) =>
        val results = analysisRunner.run(testFile.path)
        resultsOption = Some(results)

        // If there is only a single result, redirect to it
        // Otherwise, let the user choose
        if (results.size == 1)
          redirect("/results/0/?")
        else
          redirect("/results/?")
      case None =>
        // TODO: Should probably output an error message
        redirect("/")
    }
  }

  /** Sets a new analysis runner and purges the current analysis result. */
  get("/runner/") {
<<<<<<< HEAD
    analysisRunner = availableAnalysisRunners(params("index").toInt)
=======
    val analysisRunner = availableAnalysisRunners(params("index").toInt)
    analysisRunnerOption = Some[AnalysisRunner[_]](analysisRunner)
>>>>>>> c41502e5
    resultsOption = None
    redirect("/")
  }

  /** Renders the list of analysis results that the user can inspect. */
  get("/results/") {
    resultsOption match {
      case Some(result) => html.AnalysisResults()(this)
      case None => redirect("/")
    }
  }

  /** Renders the CFG of the current result. */
  get("/results/:result/") {
    resultOption match {
      case Some(result) => html.CFGState(result)(this)
      case None => redirect("/")
    }
  }

  /** Renders a single CFG block of the current result. */
  get("/results/:result/:block/") {
    resultOption match {
      case Some(result) =>
        val blockIndex = params("block").toInt
        html.CFGBlockState(result, blockIndex, iter(blockIndex))(this)
      case None => redirect("/")
    }
  }

  /** Renders a single state in some CFG block of the current result. */
  get("/results/:result/:block/:state/") {
    resultOption match {
      case Some(result) =>
        val blockIndex = params("block").toInt
        val stateIndex = params("state").toInt
<<<<<<< HEAD
        html.ValueDrivenHeapState(result, blockIndex, stateIndex, iter(blockIndex))(this)
=======
        html.State(result, blockIndex, stateIndex, iter(blockIndex))(this)
>>>>>>> c41502e5
      case None => redirect("/")
    }
  }

  private def analysisRunner: AnalysisRunner[_] =
    analysisRunnerOption.getOrElse(availableAnalysisRunners.head)

  /** Returns the `AnalysisResult` to display according to the URL parameter. */
  private def resultOption: Option[AnalysisResult[_]] = {
    resultsOption match {
      case Some(results) =>
        val resultIndex = params("result").toInt
        Some(results(resultIndex))
      case None =>
        None
    }
  }

  /** Returns at which iteration to display the states of a CFG block.
    *
    * When no 'iter' parameter is present, just display the fixed point state,
    * that is, the state in the last iteration.
    */
  private def iter(blockIndex: Int): Int =
    if (params.contains("iter")) params("iter").toInt
    else resultOption.get.cfgState.trackedStatesOfBlock(blockIndex).size - 1
}

/** Web app that detects SIL test programs and lets the user analyze them. */
class SilApp extends App {
  val fileProvider = ResourceTestFileProvider(namePattern = ".*\\.sil")

  val availableAnalysisRunners = Seq(
    DefaultAnalysisRunner,
    PreciseAnalysisRunner
  )
}

/** Launches the web server.
  *
  * Be sure to add Apron to the native library path in IntelliJ's run config.
  */
object App {
  def launch() = {
    val context = new WebAppContext()
    context setContextPath "/"
    context.setResourceBase("Web/src/main/webapp")
    context.addEventListener(new ScalatraListener)
    context.addServlet(classOf[DefaultServlet], "/")

    val server = new Server(8080)
    server.setHandler(context)
    server.start()
    server.join()
  }

  def main(args: Array[String]) {
    launch()
  }
}<|MERGE_RESOLUTION|>--- conflicted
+++ resolved
@@ -6,14 +6,8 @@
 import org.scalatra.servlet.ScalatraListener
 import org.eclipse.jetty.servlet.DefaultServlet
 import org.eclipse.jetty.server.Server
-<<<<<<< HEAD
-import ch.ethz.inf.pm.sample.oorepresentation.sil.AnalysisResult
-import ch.ethz.inf.pm.sample.web.ResourceTestFileProvider
-import scala.Some
-=======
 import scala.Some
 import ch.ethz.inf.pm.sample.execution.{AnalysisResult, AnalysisRunner}
->>>>>>> c41502e5
 
 /** Web application that lets users analyze programs and explore the result.
   *
@@ -39,17 +33,6 @@
     * Can be changed from the web interface and defaults to the first one.
     */
   var analysisRunnerOption: Option[AnalysisRunner[_]] = None
-
-  /** List of pre-defined analysis runners. */
-  val availableAnalysisRunners = Seq(
-    DefaultAnalysisRunner,
-    PreciseAnalysisRunner,
-    SimplePredicateAnalysisRunner,
-    RefiningPredicateAnalysisRunner
-  )
-
-  /** The runner using which analyses are performed. */
-  var analysisRunner: AnalysisRunner[_] = RefiningPredicateAnalysisRunner
 
   /** The currently active analysis results that the user can inspect. */
   var resultsOption: Option[List[AnalysisResult[_]]] = None
@@ -81,12 +64,8 @@
 
   /** Sets a new analysis runner and purges the current analysis result. */
   get("/runner/") {
-<<<<<<< HEAD
-    analysisRunner = availableAnalysisRunners(params("index").toInt)
-=======
     val analysisRunner = availableAnalysisRunners(params("index").toInt)
     analysisRunnerOption = Some[AnalysisRunner[_]](analysisRunner)
->>>>>>> c41502e5
     resultsOption = None
     redirect("/")
   }
@@ -123,16 +102,12 @@
       case Some(result) =>
         val blockIndex = params("block").toInt
         val stateIndex = params("state").toInt
-<<<<<<< HEAD
-        html.ValueDrivenHeapState(result, blockIndex, stateIndex, iter(blockIndex))(this)
-=======
         html.State(result, blockIndex, stateIndex, iter(blockIndex))(this)
->>>>>>> c41502e5
       case None => redirect("/")
     }
   }
 
-  private def analysisRunner: AnalysisRunner[_] =
+  def analysisRunner: AnalysisRunner[_] =
     analysisRunnerOption.getOrElse(availableAnalysisRunners.head)
 
   /** Returns the `AnalysisResult` to display according to the URL parameter. */
@@ -162,7 +137,8 @@
 
   val availableAnalysisRunners = Seq(
     DefaultAnalysisRunner,
-    PreciseAnalysisRunner
+    PreciseAnalysisRunner,
+    PredicateAnalysisRunner
   )
 }
 
