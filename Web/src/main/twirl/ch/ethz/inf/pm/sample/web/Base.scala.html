--- conflicted
+++ resolved
@@ -39,11 +39,7 @@
                         </a>
                         <ul class="dropdown-menu">
                         @app.availableAnalysisRunners.zipWithIndex.map { runnerAndIndex =>
-<<<<<<< HEAD
-                            <li><a href="/runner?index=@runnerAndIndex._2">@runnerAndIndex._1.toString</a></li>
-=======
                             <li><a href="/runner/?index=@runnerAndIndex._2">@runnerAndIndex._1.toString</a></li>
->>>>>>> c41502e5
                         }
                         </ul>
                     </li>
